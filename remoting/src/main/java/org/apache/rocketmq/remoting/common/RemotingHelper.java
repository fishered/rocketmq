/*
 * Licensed to the Apache Software Foundation (ASF) under one or more
 * contributor license agreements.  See the NOTICE file distributed with
 * this work for additional information regarding copyright ownership.
 * The ASF licenses this file to You under the Apache License, Version 2.0
 * (the "License"); you may not use this file except in compliance with
 * the License.  You may obtain a copy of the License at
 *
 *     http://www.apache.org/licenses/LICENSE-2.0
 *
 * Unless required by applicable law or agreed to in writing, software
 * distributed under the License is distributed on an "AS IS" BASIS,
 * WITHOUT WARRANTIES OR CONDITIONS OF ANY KIND, either express or implied.
 * See the License for the specific language governing permissions and
 * limitations under the License.
 */
package org.apache.rocketmq.remoting.common;

import io.netty.channel.Channel;
import io.netty.util.Attribute;
import io.netty.util.AttributeKey;

import java.io.IOException;
import java.net.InetSocketAddress;
import java.net.SocketAddress;
import java.nio.ByteBuffer;
import java.nio.channels.SocketChannel;
import org.apache.rocketmq.logging.InternalLogger;
import org.apache.rocketmq.logging.InternalLoggerFactory;
import org.apache.rocketmq.remoting.exception.RemotingCommandException;
import org.apache.rocketmq.remoting.exception.RemotingConnectException;
import org.apache.rocketmq.remoting.exception.RemotingSendRequestException;
import org.apache.rocketmq.remoting.exception.RemotingTimeoutException;
import org.apache.rocketmq.remoting.protocol.RemotingCommand;

public class RemotingHelper {
    public static final String ROCKETMQ_REMOTING = "RocketmqRemoting";
    public static final String DEFAULT_CHARSET = "UTF-8";

    private static final InternalLogger log = InternalLoggerFactory.getLogger(ROCKETMQ_REMOTING);
    private static final AttributeKey<String> REMOTE_ADDR_KEY = AttributeKey.valueOf("RemoteAddr");

    public static String exceptionSimpleDesc(final Throwable e) {
        StringBuilder sb = new StringBuilder();
        if (e != null) {
            sb.append(e.toString());

            StackTraceElement[] stackTrace = e.getStackTrace();
            if (stackTrace != null && stackTrace.length > 0) {
                StackTraceElement element = stackTrace[0];
                sb.append(", ");
                sb.append(element.toString());
            }
        }

        return sb.toString();
    }

    public static SocketAddress string2SocketAddress(final String addr) {
        int split = addr.lastIndexOf(":");
        String host = addr.substring(0, split);
        String port = addr.substring(split + 1);
        InetSocketAddress isa = new InetSocketAddress(host, Integer.parseInt(port));
        return isa;
    }

    public static RemotingCommand invokeSync(final String addr, final RemotingCommand request,
        final long timeoutMillis) throws InterruptedException, RemotingConnectException,
        RemotingSendRequestException, RemotingTimeoutException, RemotingCommandException {
        long beginTime = System.currentTimeMillis();
        SocketAddress socketAddress = RemotingUtil.string2SocketAddress(addr);
        SocketChannel socketChannel = RemotingUtil.connect(socketAddress);
        if (socketChannel != null) {
            boolean sendRequestOK = false;

            try {

                socketChannel.configureBlocking(true);

                //bugfix  http://bugs.sun.com/bugdatabase/view_bug.do?bug_id=4614802
                socketChannel.socket().setSoTimeout((int) timeoutMillis);

                ByteBuffer byteBufferRequest = request.encode();
                while (byteBufferRequest.hasRemaining()) {
                    int length = socketChannel.write(byteBufferRequest);
                    if (length > 0) {
                        if (byteBufferRequest.hasRemaining()) {
                            if ((System.currentTimeMillis() - beginTime) > timeoutMillis) {

                                throw new RemotingSendRequestException(addr);
                            }
                        }
                    } else {
                        throw new RemotingSendRequestException(addr);
                    }

                    Thread.sleep(1);
                }

                sendRequestOK = true;

                ByteBuffer byteBufferSize = ByteBuffer.allocate(4);
                while (byteBufferSize.hasRemaining()) {
                    int length = socketChannel.read(byteBufferSize);
                    if (length > 0) {
                        if (byteBufferSize.hasRemaining()) {
                            if ((System.currentTimeMillis() - beginTime) > timeoutMillis) {

                                throw new RemotingTimeoutException(addr, timeoutMillis);
                            }
                        }
                    } else {
                        throw new RemotingTimeoutException(addr, timeoutMillis);
                    }

                    Thread.sleep(1);
                }

                int size = byteBufferSize.getInt(0);
                ByteBuffer byteBufferBody = ByteBuffer.allocate(size);
                while (byteBufferBody.hasRemaining()) {
                    int length = socketChannel.read(byteBufferBody);
                    if (length > 0) {
                        if (byteBufferBody.hasRemaining()) {
                            if ((System.currentTimeMillis() - beginTime) > timeoutMillis) {

                                throw new RemotingTimeoutException(addr, timeoutMillis);
                            }
                        }
                    } else {
                        throw new RemotingTimeoutException(addr, timeoutMillis);
                    }

                    Thread.sleep(1);
                }

                byteBufferBody.flip();
                return RemotingCommand.decode(byteBufferBody);
            } catch (IOException e) {
                log.error("invokeSync failure", e);

                if (sendRequestOK) {
                    throw new RemotingTimeoutException(addr, timeoutMillis);
                } else {
                    throw new RemotingSendRequestException(addr);
                }
            } finally {
                try {
                    socketChannel.close();
                } catch (IOException e) {
                    e.printStackTrace();
                }
            }
        } else {
            throw new RemotingConnectException(addr);
        }
    }

    public static String parseChannelRemoteAddr(final Channel channel) {
        if (null == channel) {
            return "";
        }
        Attribute<String> att = channel.attr(REMOTE_ADDR_KEY);
        if (att == null) {
            // mocked in unit test
            return parseChannelRemoteAddr0(channel);
        }
        String addr = att.get();
        if (addr == null) {
            addr = parseChannelRemoteAddr0(channel);
            att.set(addr);
        }
        return addr;
    }

    private static String parseChannelRemoteAddr0(final Channel channel) {
        SocketAddress remote = channel.remoteAddress();
        final String addr = remote != null ? remote.toString() : "";

        if (addr.length() > 0) {
            int index = addr.lastIndexOf("/");
            if (index >= 0) {
                return addr.substring(index + 1);
            }

            return addr;
        }

        return "";
    }

    public static String parseSocketAddressAddr(SocketAddress socketAddress) {
        if (socketAddress != null) {
            // Default toString of InetSocketAddress is "hostName/IP:port"
            final String addr = socketAddress.toString();
<<<<<<< HEAD
            if (addr.length() > 0) {
                if (addr.contains("/")) {
                    String[] segments = addr.split("/");
                    if (segments.length > 1) {
                        return segments[1];
                    }
                }
                return addr.substring(1);
            }
            return addr;
=======
            int index = addr.lastIndexOf("/");
            return (index != -1) ? addr.substring(index + 1) : addr;
>>>>>>> 13933297
        }
        return "";
    }

}<|MERGE_RESOLUTION|>--- conflicted
+++ resolved
@@ -38,7 +38,6 @@
     public static final String DEFAULT_CHARSET = "UTF-8";
 
     private static final InternalLogger log = InternalLoggerFactory.getLogger(ROCKETMQ_REMOTING);
-    private static final AttributeKey<String> REMOTE_ADDR_KEY = AttributeKey.valueOf("RemoteAddr");
 
     public static String exceptionSimpleDesc(final Throwable e) {
         StringBuilder sb = new StringBuilder();
@@ -193,21 +192,8 @@
         if (socketAddress != null) {
             // Default toString of InetSocketAddress is "hostName/IP:port"
             final String addr = socketAddress.toString();
-<<<<<<< HEAD
-            if (addr.length() > 0) {
-                if (addr.contains("/")) {
-                    String[] segments = addr.split("/");
-                    if (segments.length > 1) {
-                        return segments[1];
-                    }
-                }
-                return addr.substring(1);
-            }
-            return addr;
-=======
             int index = addr.lastIndexOf("/");
             return (index != -1) ? addr.substring(index + 1) : addr;
->>>>>>> 13933297
         }
         return "";
     }
