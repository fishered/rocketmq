/**
 * Copyright (C) 2010-2013 Alibaba Group Holding Limited
 * <p/>
 * Licensed under the Apache License, Version 2.0 (the "License");
 * you may not use this file except in compliance with the License.
 * You may obtain a copy of the License at
 * <p/>
 * http://www.apache.org/licenses/LICENSE-2.0
 * <p/>
 * Unless required by applicable law or agreed to in writing, software
 * distributed under the License is distributed on an "AS IS" BASIS,
 * WITHOUT WARRANTIES OR CONDITIONS OF ANY KIND, either express or implied.
 * See the License for the specific language governing permissions and
 * limitations under the License.
 */
package com.alibaba.rocketmq.client.consumer;

import com.alibaba.rocketmq.client.ClientConfig;
import com.alibaba.rocketmq.client.QueryResult;
import com.alibaba.rocketmq.client.consumer.rebalance.AllocateMessageQueueAveragely;
import com.alibaba.rocketmq.client.consumer.store.OffsetStore;
import com.alibaba.rocketmq.client.exception.MQBrokerException;
import com.alibaba.rocketmq.client.exception.MQClientException;
import com.alibaba.rocketmq.client.impl.consumer.DefaultMQPullConsumerImpl;
import com.alibaba.rocketmq.common.MixAll;
import com.alibaba.rocketmq.common.message.MessageExt;
import com.alibaba.rocketmq.common.message.MessageQueue;
import com.alibaba.rocketmq.common.protocol.heartbeat.MessageModel;
import com.alibaba.rocketmq.remoting.RPCHook;
import com.alibaba.rocketmq.remoting.exception.RemotingException;

import java.util.HashSet;
import java.util.Set;


/**
 * Default pulling consumer
 *
 * @author shijia.wxr<vintage.wang@gmail.com>
 * @since 2013-7-24
 */
public class DefaultMQPullConsumer extends ClientConfig implements MQPullConsumer {
    protected final transient DefaultMQPullConsumerImpl defaultMQPullConsumerImpl;

    /**
     * Do the same thing for the same Group, the application must be set,and
     * guarantee Globally unique
     */
    private String consumerGroup;
    /**
     * Long polling mode, the Consumer connection max suspend time, it is not
     * recommended to modify
     */
    private long brokerSuspendMaxTimeMillis = 1000 * 20;
    /**
     * Long polling mode, the Consumer connection timeout(must greater than
     * brokerSuspendMaxTimeMillis), it is not recommended to modify
     */
    private long consumerTimeoutMillisWhenSuspend = 1000 * 30;
    /**
     * The socket timeout in milliseconds
     */
    private long consumerPullTimeoutMillis = 1000 * 10;
    /**
     * Consumption pattern,default is clustering
     */
    private MessageModel messageModel = MessageModel.CLUSTERING;
    /**
     * Message queue listener
     */
    private MessageQueueListener messageQueueListener;
    /**
     * Offset Storage
     */
    private OffsetStore offsetStore;
    /**
     * Topic set you want to register
     */
    private Set<String> registerTopics = new HashSet<String>();
    /**
     * Queue allocation algorithm
     */
    private AllocateMessageQueueStrategy allocateMessageQueueStrategy = new AllocateMessageQueueAveragely();
    /**
     * Whether the unit of subscription group
     */
    private boolean unitMode = false;

    /**
     * 消费失败重试次数
     */
    private int maxReconsumeTimes = 16;


    public DefaultMQPullConsumer() {
        this(MixAll.DEFAULT_CONSUMER_GROUP, null);
    }


    public DefaultMQPullConsumer(final String consumerGroup, RPCHook rpcHook) {
        this.consumerGroup = consumerGroup;
        defaultMQPullConsumerImpl = new DefaultMQPullConsumerImpl(this, rpcHook);
    }


    public DefaultMQPullConsumer(final String consumerGroup) {
        this(consumerGroup, null);
    }


    public DefaultMQPullConsumer(RPCHook rpcHook) {
        this(MixAll.DEFAULT_CONSUMER_GROUP, rpcHook);
    }

    @Override
    public void createTopic(String key, String newTopic, int queueNum) throws MQClientException {
        createTopic(key, newTopic, queueNum, 0);
    }


    @Override
    public void createTopic(String key, String newTopic, int queueNum, int topicSysFlag) throws MQClientException {
        this.defaultMQPullConsumerImpl.createTopic(key, newTopic, queueNum, topicSysFlag);
    }


    @Override
    public long searchOffset(MessageQueue mq, long timestamp) throws MQClientException {
        return this.defaultMQPullConsumerImpl.searchOffset(mq, timestamp);
    }


    @Override
    public long maxOffset(MessageQueue mq) throws MQClientException {
        return this.defaultMQPullConsumerImpl.maxOffset(mq);
    }


    @Override
    public long minOffset(MessageQueue mq) throws MQClientException {
        return this.defaultMQPullConsumerImpl.minOffset(mq);
    }


    @Override
    public long earliestMsgStoreTime(MessageQueue mq) throws MQClientException {
        return this.defaultMQPullConsumerImpl.earliestMsgStoreTime(mq);
    }


    @Override
<<<<<<< HEAD
    public MessageExt viewMessage(String msgId) throws RemotingException, MQBrokerException, InterruptedException, MQClientException {
        return this.defaultMQPullConsumerImpl.viewMessage(msgId);
=======
    public MessageExt viewMessage(String offsetMsgId) throws RemotingException, MQBrokerException,
            InterruptedException, MQClientException {
        return this.defaultMQPullConsumerImpl.viewMessage(offsetMsgId);
>>>>>>> 298841c7
    }


    @Override
    public QueryResult queryMessage(String topic, String key, int maxNum, long begin, long end)
            throws MQClientException, InterruptedException {
        return this.defaultMQPullConsumerImpl.queryMessage(topic, key, maxNum, begin, end);
    }


    public AllocateMessageQueueStrategy getAllocateMessageQueueStrategy() {
        return allocateMessageQueueStrategy;
    }


    public void setAllocateMessageQueueStrategy(AllocateMessageQueueStrategy allocateMessageQueueStrategy) {
        this.allocateMessageQueueStrategy = allocateMessageQueueStrategy;
    }


    public long getBrokerSuspendMaxTimeMillis() {
        return brokerSuspendMaxTimeMillis;
    }


    public void setBrokerSuspendMaxTimeMillis(long brokerSuspendMaxTimeMillis) {
        this.brokerSuspendMaxTimeMillis = brokerSuspendMaxTimeMillis;
    }


    public String getConsumerGroup() {
        return consumerGroup;
    }


    public void setConsumerGroup(String consumerGroup) {
        this.consumerGroup = consumerGroup;
    }


    public long getConsumerPullTimeoutMillis() {
        return consumerPullTimeoutMillis;
    }


    public void setConsumerPullTimeoutMillis(long consumerPullTimeoutMillis) {
        this.consumerPullTimeoutMillis = consumerPullTimeoutMillis;
    }


    public long getConsumerTimeoutMillisWhenSuspend() {
        return consumerTimeoutMillisWhenSuspend;
    }


    public void setConsumerTimeoutMillisWhenSuspend(long consumerTimeoutMillisWhenSuspend) {
        this.consumerTimeoutMillisWhenSuspend = consumerTimeoutMillisWhenSuspend;
    }


    public MessageModel getMessageModel() {
        return messageModel;
    }


    public void setMessageModel(MessageModel messageModel) {
        this.messageModel = messageModel;
    }


    public MessageQueueListener getMessageQueueListener() {
        return messageQueueListener;
    }


    public void setMessageQueueListener(MessageQueueListener messageQueueListener) {
        this.messageQueueListener = messageQueueListener;
    }


    public Set<String> getRegisterTopics() {
        return registerTopics;
    }


    public void setRegisterTopics(Set<String> registerTopics) {
        this.registerTopics = registerTopics;
    }


    @Override
    public void sendMessageBack(MessageExt msg, int delayLevel)
            throws RemotingException, MQBrokerException, InterruptedException, MQClientException {
        this.defaultMQPullConsumerImpl.sendMessageBack(msg, delayLevel, null);
    }


    @Override
    public void sendMessageBack(MessageExt msg, int delayLevel, String brokerName)
            throws RemotingException, MQBrokerException, InterruptedException, MQClientException {
        this.defaultMQPullConsumerImpl.sendMessageBack(msg, delayLevel, brokerName);
    }

    @Override
    public Set<MessageQueue> fetchSubscribeMessageQueues(String topic) throws MQClientException {
        return this.defaultMQPullConsumerImpl.fetchSubscribeMessageQueues(topic);
    }

    @Override
    public void start() throws MQClientException {
        this.defaultMQPullConsumerImpl.start();
    }

    @Override
    public void shutdown() {
        this.defaultMQPullConsumerImpl.shutdown();
    }

    @Override
    public void registerMessageQueueListener(String topic, MessageQueueListener listener) {
        synchronized (this.registerTopics) {
            this.registerTopics.add(topic);
            if (listener != null) {
                this.messageQueueListener = listener;
            }
        }
    }

    @Override
    public PullResult pull(MessageQueue mq, String subExpression, long offset, int maxNums)
            throws MQClientException, RemotingException, MQBrokerException, InterruptedException {
        return this.defaultMQPullConsumerImpl.pull(mq, subExpression, offset, maxNums);
    }

    @Override
    public PullResult pull(MessageQueue mq, String subExpression, long offset, int maxNums, long timeout)
            throws MQClientException, RemotingException, MQBrokerException, InterruptedException {
        return this.defaultMQPullConsumerImpl.pull(mq, subExpression, offset, maxNums, timeout);
    }

    @Override
    public void pull(MessageQueue mq, String subExpression, long offset, int maxNums, PullCallback pullCallback)
            throws MQClientException, RemotingException, InterruptedException {
        this.defaultMQPullConsumerImpl.pull(mq, subExpression, offset, maxNums, pullCallback);
    }

    @Override
    public void pull(MessageQueue mq, String subExpression, long offset, int maxNums, PullCallback pullCallback, long timeout)
            throws MQClientException, RemotingException, InterruptedException {
        this.defaultMQPullConsumerImpl.pull(mq, subExpression, offset, maxNums, pullCallback, timeout);
    }

    @Override
    public PullResult pullBlockIfNotFound(MessageQueue mq, String subExpression, long offset, int maxNums)
            throws MQClientException, RemotingException, MQBrokerException, InterruptedException {
        return this.defaultMQPullConsumerImpl.pullBlockIfNotFound(mq, subExpression, offset, maxNums);
    }

    @Override
    public void pullBlockIfNotFound(MessageQueue mq, String subExpression, long offset, int maxNums, PullCallback pullCallback)
            throws MQClientException, RemotingException, InterruptedException {
        this.defaultMQPullConsumerImpl.pullBlockIfNotFound(mq, subExpression, offset, maxNums, pullCallback);
    }

    @Override
    public void updateConsumeOffset(MessageQueue mq, long offset) throws MQClientException {
        this.defaultMQPullConsumerImpl.updateConsumeOffset(mq, offset);
    }

    @Override
    public long fetchConsumeOffset(MessageQueue mq, boolean fromStore) throws MQClientException {
        return this.defaultMQPullConsumerImpl.fetchConsumeOffset(mq, fromStore);
    }

    @Override
    public Set<MessageQueue> fetchMessageQueuesInBalance(String topic) throws MQClientException {
        return this.defaultMQPullConsumerImpl.fetchMessageQueuesInBalance(topic);
    }
<<<<<<< HEAD

    @Override
    public void sendMessageBack(MessageExt msg, int delayLevel, String brokerName, String consumerGroup)
            throws RemotingException, MQBrokerException, InterruptedException, MQClientException {
        this.defaultMQPullConsumerImpl.sendMessageBack(msg, delayLevel, brokerName, consumerGroup);
=======
    
    @Override
    public MessageExt viewMessage(String topic, String uniqKey) throws RemotingException, MQBrokerException, InterruptedException, MQClientException {
        return this.defaultMQPullConsumerImpl.queryMessageByUniqKey(topic, uniqKey);
>>>>>>> 298841c7
    }

    public OffsetStore getOffsetStore() {
        return offsetStore;
    }


    public void setOffsetStore(OffsetStore offsetStore) {
        this.offsetStore = offsetStore;
    }


    public DefaultMQPullConsumerImpl getDefaultMQPullConsumerImpl() {
        return defaultMQPullConsumerImpl;
    }


    public boolean isUnitMode() {
        return unitMode;
    }


    public void setUnitMode(boolean isUnitMode) {
        this.unitMode = isUnitMode;
    }


    public int getMaxReconsumeTimes() {
        return maxReconsumeTimes;
    }


    public void setMaxReconsumeTimes(final int maxReconsumeTimes) {
        this.maxReconsumeTimes = maxReconsumeTimes;
    }
}<|MERGE_RESOLUTION|>--- conflicted
+++ resolved
@@ -149,14 +149,9 @@
 
 
     @Override
-<<<<<<< HEAD
-    public MessageExt viewMessage(String msgId) throws RemotingException, MQBrokerException, InterruptedException, MQClientException {
-        return this.defaultMQPullConsumerImpl.viewMessage(msgId);
-=======
     public MessageExt viewMessage(String offsetMsgId) throws RemotingException, MQBrokerException,
             InterruptedException, MQClientException {
         return this.defaultMQPullConsumerImpl.viewMessage(offsetMsgId);
->>>>>>> 298841c7
     }
 
 
@@ -335,18 +330,16 @@
     public Set<MessageQueue> fetchMessageQueuesInBalance(String topic) throws MQClientException {
         return this.defaultMQPullConsumerImpl.fetchMessageQueuesInBalance(topic);
     }
-<<<<<<< HEAD
+
+    @Override
+    public MessageExt viewMessage(String topic, String uniqKey) throws RemotingException, MQBrokerException, InterruptedException, MQClientException {
+        return this.defaultMQPullConsumerImpl.queryMessageByUniqKey(topic, uniqKey);
+    }
 
     @Override
     public void sendMessageBack(MessageExt msg, int delayLevel, String brokerName, String consumerGroup)
             throws RemotingException, MQBrokerException, InterruptedException, MQClientException {
         this.defaultMQPullConsumerImpl.sendMessageBack(msg, delayLevel, brokerName, consumerGroup);
-=======
-    
-    @Override
-    public MessageExt viewMessage(String topic, String uniqKey) throws RemotingException, MQBrokerException, InterruptedException, MQClientException {
-        return this.defaultMQPullConsumerImpl.queryMessageByUniqKey(topic, uniqKey);
->>>>>>> 298841c7
     }
 
     public OffsetStore getOffsetStore() {
