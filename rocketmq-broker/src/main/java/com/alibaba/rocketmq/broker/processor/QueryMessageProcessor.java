/**
 * Copyright (C) 2010-2013 Alibaba Group Holding Limited
 * <p/>
 * Licensed under the Apache License, Version 2.0 (the "License");
 * you may not use this file except in compliance with the License.
 * You may obtain a copy of the License at
 * <p/>
 * http://www.apache.org/licenses/LICENSE-2.0
 * <p/>
 * Unless required by applicable law or agreed to in writing, software
 * distributed under the License is distributed on an "AS IS" BASIS,
 * WITHOUT WARRANTIES OR CONDITIONS OF ANY KIND, either express or implied.
 * See the License for the specific language governing permissions and
 * limitations under the License.
 */
package com.alibaba.rocketmq.broker.processor;

<<<<<<< HEAD
=======
import org.slf4j.Logger;
import org.slf4j.LoggerFactory;

>>>>>>> 298841c7
import com.alibaba.rocketmq.broker.BrokerController;
import com.alibaba.rocketmq.broker.pagecache.OneMessageTransfer;
import com.alibaba.rocketmq.broker.pagecache.QueryMessageTransfer;
import com.alibaba.rocketmq.common.constant.LoggerName;
import com.alibaba.rocketmq.common.protocol.RequestCode;
import com.alibaba.rocketmq.common.protocol.ResponseCode;
import com.alibaba.rocketmq.common.protocol.header.QueryMessageRequestHeader;
import com.alibaba.rocketmq.common.protocol.header.QueryMessageResponseHeader;
import com.alibaba.rocketmq.common.protocol.header.ViewMessageRequestHeader;
import com.alibaba.rocketmq.remoting.exception.RemotingCommandException;
import com.alibaba.rocketmq.remoting.netty.NettyRequestProcessor;
import com.alibaba.rocketmq.remoting.protocol.RemotingCommand;
import com.alibaba.rocketmq.store.QueryMessageResult;
import com.alibaba.rocketmq.store.SelectMapedBufferResult;
import io.netty.channel.ChannelFuture;
import io.netty.channel.ChannelFutureListener;
import io.netty.channel.ChannelHandlerContext;
import io.netty.channel.FileRegion;
import org.slf4j.Logger;
import org.slf4j.LoggerFactory;

import io.netty.channel.ChannelFuture;
import io.netty.channel.ChannelFutureListener;
import io.netty.channel.ChannelHandlerContext;
import io.netty.channel.FileRegion;


/**
 * 查询消息请求处理
 *
 * @author shijia.wxr<vintage.wang@gmail.com>
 * @since 2013-7-26
 */
public class QueryMessageProcessor implements NettyRequestProcessor {
    private static final Logger log = LoggerFactory.getLogger(LoggerName.BrokerLoggerName);

    private final BrokerController brokerController;


    public QueryMessageProcessor(final BrokerController brokerController) {
        this.brokerController = brokerController;
    }


    @Override
    public RemotingCommand processRequest(ChannelHandlerContext ctx, RemotingCommand request)
            throws RemotingCommandException {
        switch (request.getCode()) {
            case RequestCode.QUERY_MESSAGE:
                return this.queryMessage(ctx, request);
            case RequestCode.VIEW_MESSAGE_BY_ID:
                return this.viewMessageById(ctx, request);
            default:
                break;
        }

        return null;
    }


    public RemotingCommand queryMessage(ChannelHandlerContext ctx, RemotingCommand request)
            throws RemotingCommandException {
        final RemotingCommand response =
                RemotingCommand.createResponseCommand(QueryMessageResponseHeader.class);
        final QueryMessageResponseHeader responseHeader =
                (QueryMessageResponseHeader) response.readCustomHeader();
        final QueryMessageRequestHeader requestHeader =
                (QueryMessageRequestHeader) request
                        .decodeCommandCustomHeader(QueryMessageRequestHeader.class);

        // 由于使用sendfile，所以必须要设置
        response.setOpaque(request.getOpaque());
        
        //如果没有MaxNum，则设置默认
        if (requestHeader.getMaxNum() == null) {
            requestHeader.setMaxNum(this.brokerController.getMessageStoreConfig().getDefaultQueryMaxNum());
        }
        
        final QueryMessageResult queryMessageResult =
                this.brokerController.getMessageStore().queryMessage(requestHeader.getTopic(),
                        requestHeader.getKey(), requestHeader.getMaxNum(), requestHeader.getBeginTimestamp(),
                        requestHeader.getEndTimestamp());
        assert queryMessageResult != null;

        responseHeader.setIndexLastUpdatePhyoffset(queryMessageResult.getIndexLastUpdatePhyoffset());
        responseHeader.setIndexLastUpdateTimestamp(queryMessageResult.getIndexLastUpdateTimestamp());

        // 说明找到消息
        if (queryMessageResult.getBufferTotalSize() > 0) {
            response.setCode(ResponseCode.SUCCESS);
            response.setRemark(null);

            try {
                FileRegion fileRegion =
                        new QueryMessageTransfer(response.encodeHeader(queryMessageResult
                                .getBufferTotalSize()), queryMessageResult);
                ctx.channel().writeAndFlush(fileRegion).addListener(new ChannelFutureListener() {
                    @Override
                    public void operationComplete(ChannelFuture future) throws Exception {
                        queryMessageResult.release();
                        if (!future.isSuccess()) {
                            log.error("transfer query message by pagecache failed, ", future.cause());
                        }
                    }
                });
            } catch (Throwable e) {
                log.error("", e);
                queryMessageResult.release();
            }

            return null;
        }

        response.setCode(ResponseCode.QUERY_NOT_FOUND);
        response.setRemark("can not find message, maybe time range not correct");
        return response;
    }


    public RemotingCommand viewMessageById(ChannelHandlerContext ctx, RemotingCommand request)
            throws RemotingCommandException {
        final RemotingCommand response = RemotingCommand.createResponseCommand(null);
        final ViewMessageRequestHeader requestHeader =
                (ViewMessageRequestHeader) request.decodeCommandCustomHeader(ViewMessageRequestHeader.class);

        // 由于使用sendfile，所以必须要设置
        response.setOpaque(request.getOpaque());

        final SelectMapedBufferResult selectMapedBufferResult =
                this.brokerController.getMessageStore().selectOneMessageByOffset(requestHeader.getOffset());
        if (selectMapedBufferResult != null) {
            response.setCode(ResponseCode.SUCCESS);
            response.setRemark(null);

            try {
                FileRegion fileRegion =
                        new OneMessageTransfer(response.encodeHeader(selectMapedBufferResult.getSize()),
                                selectMapedBufferResult);
                ctx.channel().writeAndFlush(fileRegion).addListener(new ChannelFutureListener() {
                    @Override
                    public void operationComplete(ChannelFuture future) throws Exception {
                        selectMapedBufferResult.release();
                        if (!future.isSuccess()) {
                            log.error("transfer one message by pagecache failed, ", future.cause());
                        }
                    }
                });
            } catch (Throwable e) {
                log.error("", e);
                selectMapedBufferResult.release();
            }

            return null;
        } else {
            response.setCode(ResponseCode.SYSTEM_ERROR);
            response.setRemark("can not find message by the offset, " + requestHeader.getOffset());
        }

        return response;
    }
}<|MERGE_RESOLUTION|>--- conflicted
+++ resolved
@@ -15,12 +15,6 @@
  */
 package com.alibaba.rocketmq.broker.processor;
 
-<<<<<<< HEAD
-=======
-import org.slf4j.Logger;
-import org.slf4j.LoggerFactory;
-
->>>>>>> 298841c7
 import com.alibaba.rocketmq.broker.BrokerController;
 import com.alibaba.rocketmq.broker.pagecache.OneMessageTransfer;
 import com.alibaba.rocketmq.broker.pagecache.QueryMessageTransfer;
@@ -41,11 +35,6 @@
 import io.netty.channel.FileRegion;
 import org.slf4j.Logger;
 import org.slf4j.LoggerFactory;
-
-import io.netty.channel.ChannelFuture;
-import io.netty.channel.ChannelFutureListener;
-import io.netty.channel.ChannelHandlerContext;
-import io.netty.channel.FileRegion;
 
 
 /**
@@ -93,12 +82,12 @@
 
         // 由于使用sendfile，所以必须要设置
         response.setOpaque(request.getOpaque());
-        
+
         //如果没有MaxNum，则设置默认
         if (requestHeader.getMaxNum() == null) {
             requestHeader.setMaxNum(this.brokerController.getMessageStoreConfig().getDefaultQueryMaxNum());
         }
-        
+
         final QueryMessageResult queryMessageResult =
                 this.brokerController.getMessageStore().queryMessage(requestHeader.getTopic(),
                         requestHeader.getKey(), requestHeader.getMaxNum(), requestHeader.getBeginTimestamp(),
