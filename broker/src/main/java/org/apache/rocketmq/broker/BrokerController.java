/*
 * Licensed to the Apache Software Foundation (ASF) under one or more
 * contributor license agreements.  See the NOTICE file distributed with
 * this work for additional information regarding copyright ownership.
 * The ASF licenses this file to You under the Apache License, Version 2.0
 * (the "License"); you may not use this file except in compliance with
 * the License.  You may obtain a copy of the License at
 *
 *     http://www.apache.org/licenses/LICENSE-2.0
 *
 * Unless required by applicable law or agreed to in writing, software
 * distributed under the License is distributed on an "AS IS" BASIS,
 * WITHOUT WARRANTIES OR CONDITIONS OF ANY KIND, either express or implied.
 * See the License for the specific language governing permissions and
 * limitations under the License.
 */
package org.apache.rocketmq.broker;

import java.io.IOException;
import java.net.InetSocketAddress;
import java.util.AbstractMap;
import java.util.ArrayList;
import java.util.Arrays;
import java.util.Collections;
import java.util.HashMap;
import java.util.List;
import java.util.Map;
import java.util.Objects;
import java.util.Optional;
import java.util.concurrent.BlockingQueue;
import java.util.concurrent.ConcurrentHashMap;
import java.util.concurrent.ConcurrentMap;
import java.util.concurrent.CountDownLatch;
import java.util.concurrent.ExecutorService;
import java.util.concurrent.LinkedBlockingQueue;
import java.util.concurrent.ScheduledExecutorService;
import java.util.concurrent.ScheduledFuture;
import java.util.concurrent.ScheduledThreadPoolExecutor;
import java.util.concurrent.TimeUnit;
import java.util.concurrent.locks.Lock;
import java.util.concurrent.locks.ReentrantLock;
import java.util.function.Function;
import java.util.stream.Collectors;
import org.apache.commons.io.FilenameUtils;
import org.apache.commons.lang3.StringUtils;
import org.apache.rocketmq.acl.AccessValidator;
import org.apache.rocketmq.broker.client.ClientHousekeepingService;
import org.apache.rocketmq.broker.client.ConsumerIdsChangeListener;
import org.apache.rocketmq.broker.client.ConsumerManager;
import org.apache.rocketmq.broker.client.DefaultConsumerIdsChangeListener;
import org.apache.rocketmq.broker.client.ProducerManager;
import org.apache.rocketmq.broker.client.net.Broker2Client;
import org.apache.rocketmq.broker.client.rebalance.RebalanceLockManager;
import org.apache.rocketmq.broker.dledger.DLedgerRoleChangeHandler;
import org.apache.rocketmq.broker.failover.EscapeBridge;
import org.apache.rocketmq.broker.filter.CommitLogDispatcherCalcBitMap;
import org.apache.rocketmq.broker.filter.ConsumerFilterManager;
import org.apache.rocketmq.broker.filtersrv.FilterServerManager;
import org.apache.rocketmq.broker.controller.ReplicasManager;
import org.apache.rocketmq.broker.latency.BrokerFastFailure;
import org.apache.rocketmq.broker.latency.BrokerFixedThreadPoolExecutor;
import org.apache.rocketmq.broker.loadbalance.AssignmentManager;
import org.apache.rocketmq.broker.longpolling.LmqPullRequestHoldService;
import org.apache.rocketmq.broker.longpolling.NotifyMessageArrivingListener;
import org.apache.rocketmq.broker.longpolling.PullRequestHoldService;
import org.apache.rocketmq.broker.mqtrace.ConsumeMessageHook;
import org.apache.rocketmq.broker.mqtrace.SendMessageHook;
import org.apache.rocketmq.broker.offset.ConsumerOffsetManager;
import org.apache.rocketmq.broker.offset.ConsumerOrderInfoManager;
import org.apache.rocketmq.broker.offset.LmqConsumerOffsetManager;
import org.apache.rocketmq.broker.out.BrokerOuterAPI;
import org.apache.rocketmq.broker.plugin.BrokerAttachedPlugin;
import org.apache.rocketmq.broker.plugin.MessageStoreFactory;
import org.apache.rocketmq.broker.plugin.MessageStorePluginContext;
import org.apache.rocketmq.broker.processor.AckMessageProcessor;
import org.apache.rocketmq.broker.processor.AdminBrokerProcessor;
import org.apache.rocketmq.broker.processor.ChangeInvisibleTimeProcessor;
import org.apache.rocketmq.broker.processor.ClientManageProcessor;
import org.apache.rocketmq.broker.processor.ConsumerManageProcessor;
import org.apache.rocketmq.broker.processor.EndTransactionProcessor;
import org.apache.rocketmq.broker.processor.NotificationProcessor;
import org.apache.rocketmq.broker.processor.PeekMessageProcessor;
import org.apache.rocketmq.broker.processor.PollingInfoProcessor;
import org.apache.rocketmq.broker.processor.PopMessageProcessor;
import org.apache.rocketmq.broker.processor.PullMessageProcessor;
import org.apache.rocketmq.broker.processor.QueryAssignmentProcessor;
import org.apache.rocketmq.broker.processor.QueryMessageProcessor;
import org.apache.rocketmq.broker.processor.ReplyMessageProcessor;
import org.apache.rocketmq.broker.processor.SendMessageProcessor;
import org.apache.rocketmq.broker.schedule.ScheduleMessageService;
import org.apache.rocketmq.broker.slave.SlaveSynchronize;
import org.apache.rocketmq.broker.subscription.LmqSubscriptionGroupManager;
import org.apache.rocketmq.broker.subscription.SubscriptionGroupManager;
import org.apache.rocketmq.broker.topic.LmqTopicConfigManager;
import org.apache.rocketmq.broker.topic.TopicConfigManager;
import org.apache.rocketmq.broker.topic.TopicQueueMappingCleanService;
import org.apache.rocketmq.broker.topic.TopicQueueMappingManager;
import org.apache.rocketmq.broker.transaction.AbstractTransactionalMessageCheckListener;
import org.apache.rocketmq.broker.transaction.TransactionalMessageCheckService;
import org.apache.rocketmq.broker.transaction.TransactionalMessageService;
import org.apache.rocketmq.broker.transaction.queue.DefaultTransactionalMessageCheckListener;
import org.apache.rocketmq.broker.transaction.queue.TransactionalMessageBridge;
import org.apache.rocketmq.broker.transaction.queue.TransactionalMessageServiceImpl;
import org.apache.rocketmq.broker.util.HookUtils;
import org.apache.rocketmq.common.AbstractBrokerRunnable;
import org.apache.rocketmq.common.BrokerConfig;
import org.apache.rocketmq.common.BrokerIdentity;
import org.apache.rocketmq.common.BrokerSyncInfo;
import org.apache.rocketmq.common.Configuration;
import org.apache.rocketmq.common.DataVersion;
import org.apache.rocketmq.common.MixAll;
import org.apache.rocketmq.common.ThreadFactoryImpl;
import org.apache.rocketmq.common.TopicConfig;
import org.apache.rocketmq.common.UtilAll;
import org.apache.rocketmq.common.constant.LoggerName;
import org.apache.rocketmq.common.constant.PermName;
import org.apache.rocketmq.common.message.MessageExt;
import org.apache.rocketmq.common.message.MessageExtBrokerInner;
import org.apache.rocketmq.common.namesrv.RegisterBrokerResult;
import org.apache.rocketmq.common.protocol.NamespaceUtil;
import org.apache.rocketmq.common.protocol.RequestCode;
import org.apache.rocketmq.common.protocol.body.BrokerMemberGroup;
import org.apache.rocketmq.common.protocol.body.TopicConfigAndMappingSerializeWrapper;
import org.apache.rocketmq.common.protocol.body.TopicConfigSerializeWrapper;
import org.apache.rocketmq.common.statictopic.TopicQueueMappingDetail;
import org.apache.rocketmq.common.statictopic.TopicQueueMappingInfo;
import org.apache.rocketmq.common.stats.MomentStatsItem;
import org.apache.rocketmq.common.utils.ServiceProvider;
import org.apache.rocketmq.logging.InternalLogger;
import org.apache.rocketmq.logging.InternalLoggerFactory;
import org.apache.rocketmq.remoting.RPCHook;
import org.apache.rocketmq.remoting.RemotingServer;
import org.apache.rocketmq.remoting.common.TlsMode;
import org.apache.rocketmq.remoting.netty.NettyClientConfig;
import org.apache.rocketmq.remoting.netty.NettyRemotingServer;
import org.apache.rocketmq.remoting.netty.NettyRequestProcessor;
import org.apache.rocketmq.remoting.netty.NettyServerConfig;
import org.apache.rocketmq.remoting.netty.RequestTask;
import org.apache.rocketmq.remoting.netty.TlsSystemConfig;
import org.apache.rocketmq.remoting.protocol.RemotingCommand;
import org.apache.rocketmq.srvutil.FileWatchService;
import org.apache.rocketmq.store.DefaultMessageStore;
import org.apache.rocketmq.store.MessageArrivingListener;
import org.apache.rocketmq.store.MessageStore;
import org.apache.rocketmq.store.PutMessageResult;
import org.apache.rocketmq.store.config.BrokerRole;
import org.apache.rocketmq.store.config.MessageStoreConfig;
import org.apache.rocketmq.store.dledger.DLedgerCommitLog;
import org.apache.rocketmq.store.hook.PutMessageHook;
import org.apache.rocketmq.store.hook.SendMessageBackHook;
import org.apache.rocketmq.store.stats.BrokerStats;
import org.apache.rocketmq.store.stats.BrokerStatsManager;
import org.apache.rocketmq.store.stats.LmqBrokerStatsManager;
import org.apache.rocketmq.store.timer.TimerCheckpoint;
import org.apache.rocketmq.store.timer.TimerMessageStore;
import org.apache.rocketmq.store.timer.TimerMetrics;

public class BrokerController {
    protected static final InternalLogger LOG = InternalLoggerFactory.getLogger(LoggerName.BROKER_LOGGER_NAME);
    private static final InternalLogger LOG_PROTECTION = InternalLoggerFactory.getLogger(LoggerName.PROTECTION_LOGGER_NAME);
    private static final InternalLogger LOG_WATER_MARK = InternalLoggerFactory.getLogger(LoggerName.WATER_MARK_LOGGER_NAME);
    protected static final int HA_ADDRESS_MIN_LENGTH = 6;

    protected final BrokerConfig brokerConfig;
    private final NettyServerConfig nettyServerConfig;
    private final NettyClientConfig nettyClientConfig;
    protected final MessageStoreConfig messageStoreConfig;
    protected final ConsumerOffsetManager consumerOffsetManager;
    protected final ConsumerManager consumerManager;
    protected final ConsumerFilterManager consumerFilterManager;
    protected final ConsumerOrderInfoManager consumerOrderInfoManager;
    protected final ProducerManager producerManager;
    protected final ScheduleMessageService scheduleMessageService;
    protected final AssignmentManager assignmentManager;
    protected final ClientHousekeepingService clientHousekeepingService;
    protected final PullMessageProcessor pullMessageProcessor;
    protected final PeekMessageProcessor peekMessageProcessor;
    protected final PopMessageProcessor popMessageProcessor;
    protected final AckMessageProcessor ackMessageProcessor;
    protected final ChangeInvisibleTimeProcessor changeInvisibleTimeProcessor;
    protected final NotificationProcessor notificationProcessor;
    protected final PollingInfoProcessor pollingInfoProcessor;
    protected final QueryAssignmentProcessor queryAssignmentProcessor;
    protected final ClientManageProcessor clientManageProcessor;
    protected final SendMessageProcessor sendMessageProcessor;
    protected final ReplyMessageProcessor replyMessageProcessor;
    protected final PullRequestHoldService pullRequestHoldService;
    protected final MessageArrivingListener messageArrivingListener;
    protected final Broker2Client broker2Client;
    protected final SubscriptionGroupManager subscriptionGroupManager;
    protected final ConsumerIdsChangeListener consumerIdsChangeListener;
    protected final EndTransactionProcessor endTransactionProcessor;
    private final RebalanceLockManager rebalanceLockManager = new RebalanceLockManager();
    protected BrokerOuterAPI brokerOuterAPI;
    protected ScheduledExecutorService scheduledExecutorService;
    protected ScheduledExecutorService syncBrokerMemberGroupExecutorService;
    protected ScheduledExecutorService brokerHeartbeatExecutorService;
    protected final SlaveSynchronize slaveSynchronize;
    protected final BlockingQueue<Runnable> sendThreadPoolQueue;
    protected final BlockingQueue<Runnable> putThreadPoolQueue;
    protected final BlockingQueue<Runnable> ackThreadPoolQueue;
    protected final BlockingQueue<Runnable> pullThreadPoolQueue;
    protected final BlockingQueue<Runnable> litePullThreadPoolQueue;
    protected final BlockingQueue<Runnable> replyThreadPoolQueue;
    protected final BlockingQueue<Runnable> queryThreadPoolQueue;
    protected final BlockingQueue<Runnable> clientManagerThreadPoolQueue;
    protected final BlockingQueue<Runnable> heartbeatThreadPoolQueue;
    protected final BlockingQueue<Runnable> consumerManagerThreadPoolQueue;
    protected final BlockingQueue<Runnable> endTransactionThreadPoolQueue;
    protected final BlockingQueue<Runnable> adminBrokerThreadPoolQueue;
    protected final BlockingQueue<Runnable> loadBalanceThreadPoolQueue;
    protected final FilterServerManager filterServerManager;
    protected final BrokerStatsManager brokerStatsManager;
    protected final List<SendMessageHook> sendMessageHookList = new ArrayList<SendMessageHook>();
    protected final List<ConsumeMessageHook> consumeMessageHookList = new ArrayList<ConsumeMessageHook>();
    protected MessageStore messageStore;
    protected RemotingServer remotingServer;
    protected CountDownLatch remotingServerStartLatch;
    protected RemotingServer fastRemotingServer;
    protected TopicConfigManager topicConfigManager;
    protected TopicQueueMappingManager topicQueueMappingManager;
    protected ExecutorService sendMessageExecutor;
    protected ExecutorService pullMessageExecutor;
    protected ExecutorService litePullMessageExecutor;
    protected ExecutorService putMessageFutureExecutor;
    protected ExecutorService ackMessageExecutor;
    protected ExecutorService replyMessageExecutor;
    protected ExecutorService queryMessageExecutor;
    protected ExecutorService adminBrokerExecutor;
    protected ExecutorService clientManageExecutor;
    protected ExecutorService heartbeatExecutor;
    protected ExecutorService consumerManageExecutor;
    protected ExecutorService loadBalanceExecutor;
    protected ExecutorService endTransactionExecutor;
    protected boolean updateMasterHAServerAddrPeriodically = false;
    private BrokerStats brokerStats;
    private InetSocketAddress storeHost;
    private TimerMessageStore timerMessageStore;
    private TimerCheckpoint timerCheckpoint;
    protected BrokerFastFailure brokerFastFailure;
    private Configuration configuration;
    protected TopicQueueMappingCleanService topicQueueMappingCleanService;
    protected FileWatchService fileWatchService;
    protected TransactionalMessageCheckService transactionalMessageCheckService;
    protected TransactionalMessageService transactionalMessageService;
    protected AbstractTransactionalMessageCheckListener transactionalMessageCheckListener;
    protected Map<Class, AccessValidator> accessValidatorMap = new HashMap<Class, AccessValidator>();
    protected volatile boolean shutdown = false;
    protected ShutdownHook shutdownHook;
    private volatile boolean isScheduleServiceStart = false;
    private volatile boolean isTransactionCheckServiceStart = false;
    protected volatile BrokerMemberGroup brokerMemberGroup;
    protected EscapeBridge escapeBridge;
    protected List<BrokerAttachedPlugin> brokerAttachedPlugins = new ArrayList<>();
    protected volatile long shouldStartTime;
    private BrokerPreOnlineService brokerPreOnlineService;
    protected volatile boolean isIsolated = false;
    protected volatile long minBrokerIdInGroup = 0;
    protected volatile String minBrokerAddrInGroup = null;
    private final Lock lock = new ReentrantLock();
    protected final List<ScheduledFuture<?>> scheduledFutures = new ArrayList<>();
    protected ReplicasManager replicasManager;

    public BrokerController(
        final BrokerConfig brokerConfig,
        final NettyServerConfig nettyServerConfig,
        final NettyClientConfig nettyClientConfig,
        final MessageStoreConfig messageStoreConfig,
        final ShutdownHook shutdownHook
    ) {
        this(brokerConfig, nettyServerConfig, nettyClientConfig, messageStoreConfig);
        this.shutdownHook = shutdownHook;
    }

    public BrokerController(
        final BrokerConfig brokerConfig,
        final MessageStoreConfig messageStoreConfig
    ) {
        this(brokerConfig, null, null, messageStoreConfig);
    }

    public BrokerController(
        final BrokerConfig brokerConfig,
        final NettyServerConfig nettyServerConfig,
        final NettyClientConfig nettyClientConfig,
        final MessageStoreConfig messageStoreConfig
    ) {
        this.brokerConfig = brokerConfig;
        this.nettyServerConfig = nettyServerConfig;
        this.nettyClientConfig = nettyClientConfig;
        this.messageStoreConfig = messageStoreConfig;
        this.setStoreHost(new InetSocketAddress(this.getBrokerConfig().getBrokerIP1(), getListenPort()));
        this.brokerStatsManager = messageStoreConfig.isEnableLmq() ? new LmqBrokerStatsManager(this.brokerConfig.getBrokerClusterName(), this.brokerConfig.isEnableDetailStat()) : new BrokerStatsManager(this.brokerConfig.getBrokerClusterName(), this.brokerConfig.isEnableDetailStat());
        this.consumerOffsetManager = messageStoreConfig.isEnableLmq() ? new LmqConsumerOffsetManager(this) : new ConsumerOffsetManager(this);
        this.topicConfigManager = messageStoreConfig.isEnableLmq() ? new LmqTopicConfigManager(this) : new TopicConfigManager(this);
        this.topicQueueMappingManager = new TopicQueueMappingManager(this);
        this.pullMessageProcessor = new PullMessageProcessor(this);
        this.peekMessageProcessor = new PeekMessageProcessor(this);
        this.pullRequestHoldService = messageStoreConfig.isEnableLmq() ? new LmqPullRequestHoldService(this) : new PullRequestHoldService(this);
        this.popMessageProcessor = new PopMessageProcessor(this);
        this.notificationProcessor = new NotificationProcessor(this);
        this.pollingInfoProcessor = new PollingInfoProcessor(this);
        this.ackMessageProcessor = new AckMessageProcessor(this);
        this.changeInvisibleTimeProcessor = new ChangeInvisibleTimeProcessor(this);
        this.sendMessageProcessor = new SendMessageProcessor(this);
        this.replyMessageProcessor = new ReplyMessageProcessor(this);
        this.messageArrivingListener = new NotifyMessageArrivingListener(this.pullRequestHoldService, this.popMessageProcessor, this.notificationProcessor);
        this.consumerIdsChangeListener = new DefaultConsumerIdsChangeListener(this);
        this.consumerManager = new ConsumerManager(this.consumerIdsChangeListener, this.brokerStatsManager);
        this.producerManager = new ProducerManager(this.brokerStatsManager);
        this.consumerFilterManager = new ConsumerFilterManager(this);
        this.consumerOrderInfoManager = new ConsumerOrderInfoManager(this);
        this.clientHousekeepingService = new ClientHousekeepingService(this);
        this.broker2Client = new Broker2Client(this);
        this.subscriptionGroupManager = messageStoreConfig.isEnableLmq() ? new LmqSubscriptionGroupManager(this) : new SubscriptionGroupManager(this);
        this.scheduleMessageService = new ScheduleMessageService(this);

        if (nettyClientConfig != null) {
            this.brokerOuterAPI = new BrokerOuterAPI(nettyClientConfig);
        }

        this.filterServerManager = new FilterServerManager(this);

        this.assignmentManager = new AssignmentManager(this);
        this.queryAssignmentProcessor = new QueryAssignmentProcessor(this);
        this.clientManageProcessor = new ClientManageProcessor(this);
        this.slaveSynchronize = new SlaveSynchronize(this);
        this.endTransactionProcessor = new EndTransactionProcessor(this);

        this.sendThreadPoolQueue = new LinkedBlockingQueue<Runnable>(this.brokerConfig.getSendThreadPoolQueueCapacity());
        this.putThreadPoolQueue = new LinkedBlockingQueue<Runnable>(this.brokerConfig.getPutThreadPoolQueueCapacity());
        this.pullThreadPoolQueue = new LinkedBlockingQueue<Runnable>(this.brokerConfig.getPullThreadPoolQueueCapacity());
        this.litePullThreadPoolQueue = new LinkedBlockingQueue<Runnable>(this.brokerConfig.getLitePullThreadPoolQueueCapacity());

        this.ackThreadPoolQueue = new LinkedBlockingQueue<Runnable>(this.brokerConfig.getAckThreadPoolQueueCapacity());
        this.replyThreadPoolQueue = new LinkedBlockingQueue<Runnable>(this.brokerConfig.getReplyThreadPoolQueueCapacity());
        this.queryThreadPoolQueue = new LinkedBlockingQueue<Runnable>(this.brokerConfig.getQueryThreadPoolQueueCapacity());
        this.clientManagerThreadPoolQueue = new LinkedBlockingQueue<Runnable>(this.brokerConfig.getClientManagerThreadPoolQueueCapacity());
        this.consumerManagerThreadPoolQueue = new LinkedBlockingQueue<Runnable>(this.brokerConfig.getConsumerManagerThreadPoolQueueCapacity());
        this.heartbeatThreadPoolQueue = new LinkedBlockingQueue<Runnable>(this.brokerConfig.getHeartbeatThreadPoolQueueCapacity());
        this.endTransactionThreadPoolQueue = new LinkedBlockingQueue<Runnable>(this.brokerConfig.getEndTransactionPoolQueueCapacity());
        this.adminBrokerThreadPoolQueue = new LinkedBlockingQueue<Runnable>(this.brokerConfig.getAdminBrokerThreadPoolQueueCapacity());
        this.loadBalanceThreadPoolQueue = new LinkedBlockingQueue<Runnable>(this.brokerConfig.getLoadBalanceThreadPoolQueueCapacity());

        this.brokerFastFailure = new BrokerFastFailure(this);

        String brokerConfigPath;
        if (brokerConfig.getBrokerConfigPath() != null && !brokerConfig.getBrokerConfigPath().isEmpty()) {
            brokerConfigPath = brokerConfig.getBrokerConfigPath();
        } else {
            brokerConfigPath = FilenameUtils.concat(
                FilenameUtils.getFullPathNoEndSeparator(BrokerPathConfigHelper.getBrokerConfigPath()),
                this.brokerConfig.getCanonicalName() + ".properties");
        }
        this.configuration = new Configuration(
            LOG,
            brokerConfigPath,
            this.brokerConfig, this.nettyServerConfig, this.nettyClientConfig, this.messageStoreConfig
        );

        this.brokerStatsManager.setProduerStateGetter(new BrokerStatsManager.StateGetter() {
            @Override
            public boolean online(String instanceId, String group, String topic) {
                if (getTopicConfigManager().getTopicConfigTable().containsKey(NamespaceUtil.wrapNamespace(instanceId, topic))) {
                    return getProducerManager().groupOnline(NamespaceUtil.wrapNamespace(instanceId, group));
                } else {
                    return getProducerManager().groupOnline(group);
                }
            }
        });
        this.brokerStatsManager.setConsumerStateGetter(new BrokerStatsManager.StateGetter() {
            @Override
            public boolean online(String instanceId, String group, String topic) {
                String topicFullName = NamespaceUtil.wrapNamespace(instanceId, topic);
                if (getTopicConfigManager().getTopicConfigTable().containsKey(topicFullName)) {
                    return getConsumerManager().findSubscriptionData(NamespaceUtil.wrapNamespace(instanceId, group), topicFullName) != null;
                } else {
                    return getConsumerManager().findSubscriptionData(group, topic) != null;
                }
            }
        });

        this.brokerMemberGroup = new BrokerMemberGroup(this.brokerConfig.getBrokerClusterName(), this.brokerConfig.getBrokerName());
        this.brokerMemberGroup.getBrokerAddrs().put(this.brokerConfig.getBrokerId(), this.getBrokerAddr());

        this.escapeBridge = new EscapeBridge(this);

        if (this.brokerConfig.isEnableSlaveActingMaster() && !this.brokerConfig.isSkipPreOnline()) {
            this.brokerPreOnlineService = new BrokerPreOnlineService(this);
        }
    }

    public BrokerConfig getBrokerConfig() {
        return brokerConfig;
    }

    public NettyServerConfig getNettyServerConfig() {
        return nettyServerConfig;
    }

    public NettyClientConfig getNettyClientConfig() {
        return nettyClientConfig;
    }

    public BlockingQueue<Runnable> getPullThreadPoolQueue() {
        return pullThreadPoolQueue;
    }

    public BlockingQueue<Runnable> getQueryThreadPoolQueue() {
        return queryThreadPoolQueue;
    }

    protected void initializeRemotingServer() throws CloneNotSupportedException {
        this.remotingServer = new NettyRemotingServer(this.nettyServerConfig, this.clientHousekeepingService);
        NettyServerConfig fastConfig = (NettyServerConfig) this.nettyServerConfig.clone();
        fastConfig.setListenPort(nettyServerConfig.getListenPort() - 2);
        this.fastRemotingServer = new NettyRemotingServer(fastConfig, this.clientHousekeepingService);
    }

    /**
     * Initialize resources including remoting server and thread executors.
     */
    protected void initializeResources() {
        this.scheduledExecutorService = new ScheduledThreadPoolExecutor(1,
            new ThreadFactoryImpl("BrokerControllerScheduledThread", true, getBrokerIdentity()));

        this.sendMessageExecutor = new BrokerFixedThreadPoolExecutor(
            this.brokerConfig.getSendMessageThreadPoolNums(),
            this.brokerConfig.getSendMessageThreadPoolNums(),
            1000 * 60,
            TimeUnit.MILLISECONDS,
            this.sendThreadPoolQueue,
            new ThreadFactoryImpl("SendMessageThread_", getBrokerIdentity()));

        this.pullMessageExecutor = new BrokerFixedThreadPoolExecutor(
            this.brokerConfig.getPullMessageThreadPoolNums(),
            this.brokerConfig.getPullMessageThreadPoolNums(),
            1000 * 60,
            TimeUnit.MILLISECONDS,
            this.pullThreadPoolQueue,
            new ThreadFactoryImpl("PullMessageThread_", getBrokerIdentity()));

        this.litePullMessageExecutor = new BrokerFixedThreadPoolExecutor(
            this.brokerConfig.getLitePullMessageThreadPoolNums(),
            this.brokerConfig.getLitePullMessageThreadPoolNums(),
            1000 * 60,
            TimeUnit.MILLISECONDS,
            this.litePullThreadPoolQueue,
            new ThreadFactoryImpl("LitePullMessageThread_", getBrokerIdentity()));

        this.putMessageFutureExecutor = new BrokerFixedThreadPoolExecutor(
            this.brokerConfig.getPutMessageFutureThreadPoolNums(),
            this.brokerConfig.getPutMessageFutureThreadPoolNums(),
            1000 * 60,
            TimeUnit.MILLISECONDS,
            this.putThreadPoolQueue,
            new ThreadFactoryImpl("SendMessageThread_", getBrokerIdentity()));

        this.ackMessageExecutor = new BrokerFixedThreadPoolExecutor(
            this.brokerConfig.getAckMessageThreadPoolNums(),
            this.brokerConfig.getAckMessageThreadPoolNums(),
            1000 * 60,
            TimeUnit.MILLISECONDS,
            this.ackThreadPoolQueue,
            new ThreadFactoryImpl("AckMessageThread_", getBrokerIdentity()));

        this.queryMessageExecutor = new BrokerFixedThreadPoolExecutor(
            this.brokerConfig.getQueryMessageThreadPoolNums(),
            this.brokerConfig.getQueryMessageThreadPoolNums(),
            1000 * 60,
            TimeUnit.MILLISECONDS,
            this.queryThreadPoolQueue,
            new ThreadFactoryImpl("QueryMessageThread_", getBrokerIdentity()));

        this.adminBrokerExecutor = new BrokerFixedThreadPoolExecutor(
            this.brokerConfig.getAdminBrokerThreadPoolNums(),
            this.brokerConfig.getAdminBrokerThreadPoolNums(),
            1000 * 60,
            TimeUnit.MILLISECONDS,
            this.adminBrokerThreadPoolQueue,
            new ThreadFactoryImpl("AdminBrokerThread_", getBrokerIdentity()));

        this.clientManageExecutor = new BrokerFixedThreadPoolExecutor(
            this.brokerConfig.getClientManageThreadPoolNums(),
            this.brokerConfig.getClientManageThreadPoolNums(),
            1000 * 60,
            TimeUnit.MILLISECONDS,
            this.clientManagerThreadPoolQueue,
            new ThreadFactoryImpl("ClientManageThread_", getBrokerIdentity()));

        this.heartbeatExecutor = new BrokerFixedThreadPoolExecutor(
            this.brokerConfig.getHeartbeatThreadPoolNums(),
            this.brokerConfig.getHeartbeatThreadPoolNums(),
            1000 * 60,
            TimeUnit.MILLISECONDS,
            this.heartbeatThreadPoolQueue,
            new ThreadFactoryImpl("HeartbeatThread_", true, getBrokerIdentity()));

        this.consumerManageExecutor = new BrokerFixedThreadPoolExecutor(
            this.brokerConfig.getConsumerManageThreadPoolNums(),
            this.brokerConfig.getConsumerManageThreadPoolNums(),
            1000 * 60,
            TimeUnit.MILLISECONDS,
            this.consumerManagerThreadPoolQueue,
            new ThreadFactoryImpl("ConsumerManageThread_", true, getBrokerIdentity()));

        this.replyMessageExecutor = new BrokerFixedThreadPoolExecutor(
            this.brokerConfig.getProcessReplyMessageThreadPoolNums(),
            this.brokerConfig.getProcessReplyMessageThreadPoolNums(),
            1000 * 60,
            TimeUnit.MILLISECONDS,
            this.replyThreadPoolQueue,
            new ThreadFactoryImpl("ProcessReplyMessageThread_", getBrokerIdentity()));

        this.endTransactionExecutor = new BrokerFixedThreadPoolExecutor(
            this.brokerConfig.getEndTransactionThreadPoolNums(),
            this.brokerConfig.getEndTransactionThreadPoolNums(),
            1000 * 60,
            TimeUnit.MILLISECONDS,
            this.endTransactionThreadPoolQueue,
            new ThreadFactoryImpl("EndTransactionThread_", getBrokerIdentity()));

        this.loadBalanceExecutor = new BrokerFixedThreadPoolExecutor(
            this.brokerConfig.getLoadBalanceProcessorThreadPoolNums(),
            this.brokerConfig.getLoadBalanceProcessorThreadPoolNums(),
            1000 * 60,
            TimeUnit.MILLISECONDS,
            this.loadBalanceThreadPoolQueue,
            new ThreadFactoryImpl("LoadBalanceProcessorThread_", getBrokerIdentity()));

        this.syncBrokerMemberGroupExecutorService = new ScheduledThreadPoolExecutor(1,
            new ThreadFactoryImpl("BrokerControllerSyncBrokerScheduledThread", getBrokerIdentity()));
        this.brokerHeartbeatExecutorService = new ScheduledThreadPoolExecutor(1,
            new ThreadFactoryImpl("rokerControllerHeartbeatScheduledThread", getBrokerIdentity()));

        this.topicQueueMappingCleanService = new TopicQueueMappingCleanService(this);
    }

    protected void initializeBrokerScheduledTasks() {
        final long initialDelay = UtilAll.computeNextMorningTimeMillis() - System.currentTimeMillis();
        final long period = 1000 * 60 * 60 * 24;
        this.scheduledExecutorService.scheduleAtFixedRate(new Runnable() {
            @Override
            public void run() {
                try {
                    BrokerController.this.getBrokerStats().record();
                } catch (Throwable e) {
                    LOG.error("BrokerController: failed to record broker stats", e);
                }
            }
        }, initialDelay, period, TimeUnit.MILLISECONDS);

        this.scheduledExecutorService.scheduleAtFixedRate(new Runnable() {
            @Override
            public void run() {
                try {
                    BrokerController.this.consumerOffsetManager.persist();
                } catch (Throwable e) {
                    LOG.error(
                        "BrokerController: failed to persist config file of consumerOffset", e);
                }
            }
        }, 1000 * 10, this.brokerConfig.getFlushConsumerOffsetInterval(), TimeUnit.MILLISECONDS);

        this.scheduledExecutorService.scheduleAtFixedRate(new Runnable() {
            @Override
            public void run() {
                try {
                    BrokerController.this.consumerFilterManager.persist();
                    BrokerController.this.consumerOrderInfoManager.persist();
                } catch (Throwable e) {
                    LOG.error(
                        "BrokerController: failed to persist config file of consumerFilter or consumerOrderInfo",
                        e);
                }
            }
        }, 1000 * 10, 1000 * 10, TimeUnit.MILLISECONDS);

        this.scheduledExecutorService.scheduleAtFixedRate(new Runnable() {
            @Override
            public void run() {
                try {
                    BrokerController.this.protectBroker();
                } catch (Throwable e) {
                    LOG.error("BrokerController: failed to protectBroker", e);
                }
            }
        }, 3, 3, TimeUnit.MINUTES);

        this.scheduledExecutorService.scheduleAtFixedRate(new Runnable() {
            @Override
            public void run() {
                try {
                    BrokerController.this.printWaterMark();
                } catch (Throwable e) {
                    LOG.error("BrokerController: failed to print broker watermark", e);
                }
            }
        }, 10, 1, TimeUnit.SECONDS);

        this.scheduledExecutorService.scheduleAtFixedRate(new Runnable() {

            @Override
            public void run() {
                try {
                    LOG.info("Dispatch task fall behind commit log {}bytes",
                        BrokerController.this.getMessageStore().dispatchBehindBytes());
                } catch (Throwable e) {
                    LOG.error("Failed to print dispatchBehindBytes", e);
                }
            }
        }, 1000 * 10, 1000 * 60, TimeUnit.MILLISECONDS);

        if (!messageStoreConfig.isEnableDLegerCommitLog() && !messageStoreConfig.isDuplicationEnable() && !brokerConfig.isEnableControllerMode()) {
            if (BrokerRole.SLAVE == this.messageStoreConfig.getBrokerRole()) {
                if (this.messageStoreConfig.getHaMasterAddress() != null && this.messageStoreConfig.getHaMasterAddress().length() >= HA_ADDRESS_MIN_LENGTH) {
                    this.messageStore.updateHaMasterAddress(this.messageStoreConfig.getHaMasterAddress());
                    this.updateMasterHAServerAddrPeriodically = false;
                } else {
                    this.updateMasterHAServerAddrPeriodically = true;
                }

                this.scheduledExecutorService.scheduleAtFixedRate(new Runnable() {

                    @Override
                    public void run() {
                        try {
                            BrokerController.this.slaveSynchronize.syncAll();
                        } catch (Throwable e) {
                            LOG.error("Failed to sync all config for slave.", e);
                        }
                    }
                }, 1000 * 10, 1000 * 60, TimeUnit.MILLISECONDS);

            } else {
                this.scheduledExecutorService.scheduleAtFixedRate(new Runnable() {

                    @Override
                    public void run() {
                        try {
                            BrokerController.this.printMasterAndSlaveDiff();
                        } catch (Throwable e) {
                            LOG.error("Failed to print diff of master and slave.", e);
                        }
                    }
                }, 1000 * 10, 1000 * 60, TimeUnit.MILLISECONDS);
            }
        }

        if (this.brokerConfig.isEnableControllerMode()) {
            this.updateMasterHAServerAddrPeriodically = true;
        }
    }

    protected void initializeScheduledTasks() {

        initializeBrokerScheduledTasks();

        this.scheduledExecutorService.scheduleAtFixedRate(new Runnable() {
            @Override
            public void run() {
                try {
                    BrokerController.this.brokerOuterAPI.refreshMetadata();
                } catch (Exception e) {
                    LOG.error("ScheduledTask refresh metadata exception", e);
                }
            }
        }, 1, 5, TimeUnit.SECONDS);

        if (this.brokerConfig.getNamesrvAddr() != null) {
            this.brokerOuterAPI.updateNameServerAddressList(this.brokerConfig.getNamesrvAddr());
            LOG.info("Set user specified name server address: {}", this.brokerConfig.getNamesrvAddr());
            // also auto update namesrv if specify
            this.scheduledExecutorService.scheduleAtFixedRate(new Runnable() {
                @Override
                public void run() {
                    try {
                        BrokerController.this.brokerOuterAPI.updateNameServerAddressList(BrokerController.this.brokerConfig.getNamesrvAddr());
                    } catch (Throwable e) {
                        LOG.error("Failed to update nameServer address list", e);
                    }
                }
            }, 1000 * 10, 1000 * 60 * 2, TimeUnit.MILLISECONDS);
        } else if (this.brokerConfig.isFetchNamesrvAddrByAddressServer()) {
            this.scheduledExecutorService.scheduleAtFixedRate(new Runnable() {

                @Override
                public void run() {
                    try {
                        BrokerController.this.brokerOuterAPI.fetchNameServerAddr();
                    } catch (Throwable e) {
                        LOG.error("Failed to fetch nameServer address", e);
                    }
                }
            }, 1000 * 10, 1000 * 60 * 2, TimeUnit.MILLISECONDS);
        }
    }

    public boolean initialize() throws CloneNotSupportedException {

        boolean result = this.topicConfigManager.load();
        result = result && this.topicQueueMappingManager.load();
        result = result && this.consumerOffsetManager.load();
        result = result && this.subscriptionGroupManager.load();
        result = result && this.consumerFilterManager.load();
        result = result && this.consumerOrderInfoManager.load();

        if (result) {
            try {
                DefaultMessageStore defaultMessageStore = new DefaultMessageStore(this.messageStoreConfig, this.brokerStatsManager, this.messageArrivingListener, this.brokerConfig);
                defaultMessageStore.setTopicConfigTable(topicConfigManager.getTopicConfigTable());

                if (messageStoreConfig.isEnableDLegerCommitLog()) {
                    DLedgerRoleChangeHandler roleChangeHandler = new DLedgerRoleChangeHandler(this, defaultMessageStore);
                    ((DLedgerCommitLog) defaultMessageStore.getCommitLog()).getdLedgerServer().getdLedgerLeaderElector().addRoleChangeHandler(roleChangeHandler);
                }
                this.brokerStats = new BrokerStats(defaultMessageStore);
                //load plugin
                MessageStorePluginContext context = new MessageStorePluginContext(this, messageStoreConfig, brokerStatsManager, messageArrivingListener);
                this.messageStore = MessageStoreFactory.build(context, defaultMessageStore);
                this.messageStore.getDispatcherList().addFirst(new CommitLogDispatcherCalcBitMap(this.brokerConfig, this.consumerFilterManager));
<<<<<<< HEAD
                if (messageStoreConfig.isTimerWheelEnable()) {
                    this.timerCheckpoint = new TimerCheckpoint(BrokerPathConfigHelper.getTimerCheckPath(messageStoreConfig.getStorePathRootDir()));
                    TimerMetrics timerMetrics = new TimerMetrics(BrokerPathConfigHelper.getTimerMetricsPath(messageStoreConfig.getStorePathRootDir()));
                    this.timerMessageStore = new TimerMessageStore(messageStore, messageStoreConfig, timerCheckpoint, timerMetrics, brokerStatsManager);
                    this.messageStore.setTimerMessageStore(this.timerMessageStore);
=======
                if (this.brokerConfig.isEnableControllerMode()) {
                    this.replicasManager = new ReplicasManager(this);
>>>>>>> 8ccffa7e
                }
            } catch (IOException e) {
                result = false;
                LOG.error("BrokerController#initialize: unexpected error occurs", e);
            }
        }
        if (messageStore != null) {
            registerMessageStoreHook();
        }

        result = result && this.messageStore.load();

        if (messageStoreConfig.isTimerWheelEnable()) {
            result = result && this.timerMessageStore.load();
        }

        //scheduleMessageService load after messageStore load success
        result = result && this.scheduleMessageService.load();

        for (BrokerAttachedPlugin brokerAttachedPlugin : brokerAttachedPlugins) {
            if (brokerAttachedPlugin != null) {
                result = result && brokerAttachedPlugin.load();
            }
        }

        if (result) {

            initializeRemotingServer();

            initializeResources();

            registerProcessor();

            initializeScheduledTasks();

            initialTransaction();

            initialAcl();

            initialRpcHooks();

            if (TlsSystemConfig.tlsMode != TlsMode.DISABLED) {
                // Register a listener to reload SslContext
                try {
                    fileWatchService = new FileWatchService(
                        new String[] {
                            TlsSystemConfig.tlsServerCertPath,
                            TlsSystemConfig.tlsServerKeyPath,
                            TlsSystemConfig.tlsServerTrustCertPath
                        },
                        new FileWatchService.Listener() {
                            boolean certChanged, keyChanged = false;

                            @Override
                            public void onChanged(String path) {
                                if (path.equals(TlsSystemConfig.tlsServerTrustCertPath)) {
                                    LOG.info("The trust certificate changed, reload the ssl context");
                                    reloadServerSslContext();
                                }
                                if (path.equals(TlsSystemConfig.tlsServerCertPath)) {
                                    certChanged = true;
                                }
                                if (path.equals(TlsSystemConfig.tlsServerKeyPath)) {
                                    keyChanged = true;
                                }
                                if (certChanged && keyChanged) {
                                    LOG.info("The certificate and private key changed, reload the ssl context");
                                    certChanged = keyChanged = false;
                                    reloadServerSslContext();
                                }
                            }

                            private void reloadServerSslContext() {
                                ((NettyRemotingServer) remotingServer).loadSslContext();
                                ((NettyRemotingServer) fastRemotingServer).loadSslContext();
                            }
                        });
                } catch (Exception e) {
                    result = false;
                    LOG.warn("FileWatchService created error, can't load the certificate dynamically");
                }
            }
        }

        return result;
    }

    public void registerMessageStoreHook() {
        List<PutMessageHook> putMessageHookList = messageStore.getPutMessageHookList();

        putMessageHookList.add(new PutMessageHook() {
            @Override public String hookName() {
                return "checkBeforePutMessage";
            }

            @Override public PutMessageResult executeBeforePutMessage(MessageExt msg) {
                return HookUtils.checkBeforePutMessage(BrokerController.this, msg);
            }
        });

        putMessageHookList.add(new PutMessageHook() {
            @Override public String hookName() {
                return "innerBatchChecker";
            }

            @Override public PutMessageResult executeBeforePutMessage(MessageExt msg) {
                if (msg instanceof MessageExtBrokerInner) {
                    return HookUtils.checkInnerBatch(BrokerController.this, msg);
                }
                return null;
            }
        });

        putMessageHookList.add(new PutMessageHook() {
            @Override public String hookName() {
                return "handleScheduleMessage";
            }

            @Override public PutMessageResult executeBeforePutMessage(MessageExt msg) {
                if (msg instanceof MessageExtBrokerInner) {
                    return HookUtils.handleScheduleMessage(BrokerController.this, (MessageExtBrokerInner) msg);
                }
                return null;
            }
        });

        SendMessageBackHook sendMessageBackHook = new SendMessageBackHook() {
            @Override
            public boolean executeSendMessageBack(List<MessageExt> msgList, String brokerName, String brokerAddr) {
                return HookUtils.sendMessageBack(BrokerController.this, msgList, brokerName, brokerAddr);
            }
        };

        if (messageStore != null) {
            messageStore.setSendMessageBackHook(sendMessageBackHook);
        }
    }

    private void initialTransaction() {
        this.transactionalMessageService = ServiceProvider.loadClass(ServiceProvider.TRANSACTION_SERVICE_ID, TransactionalMessageService.class);
        if (null == this.transactionalMessageService) {
            this.transactionalMessageService = new TransactionalMessageServiceImpl(new TransactionalMessageBridge(this, this.getMessageStore()));
            LOG.warn("Load default transaction message hook service: {}", TransactionalMessageServiceImpl.class.getSimpleName());
        }
        this.transactionalMessageCheckListener = ServiceProvider.loadClass(ServiceProvider.TRANSACTION_LISTENER_ID, AbstractTransactionalMessageCheckListener.class);
        if (null == this.transactionalMessageCheckListener) {
            this.transactionalMessageCheckListener = new DefaultTransactionalMessageCheckListener();
            LOG.warn("Load default discard message hook service: {}", DefaultTransactionalMessageCheckListener.class.getSimpleName());
        }
        this.transactionalMessageCheckListener.setBrokerController(this);
        this.transactionalMessageCheckService = new TransactionalMessageCheckService(this);
    }

    private void initialAcl() {
        if (!this.brokerConfig.isAclEnable()) {
            LOG.info("The broker dose not enable acl");
            return;
        }

        List<AccessValidator> accessValidators = ServiceProvider.load(ServiceProvider.ACL_VALIDATOR_ID, AccessValidator.class);
        if (accessValidators.isEmpty()) {
            LOG.info("The broker dose not load the AccessValidator");
            return;
        }

        for (AccessValidator accessValidator : accessValidators) {
            final AccessValidator validator = accessValidator;
            accessValidatorMap.put(validator.getClass(), validator);
            this.registerServerRPCHook(new RPCHook() {

                @Override
                public void doBeforeRequest(String remoteAddr, RemotingCommand request) {
                    //Do not catch the exception
                    validator.validate(validator.parse(request, remoteAddr));
                }

                @Override
                public void doAfterResponse(String remoteAddr, RemotingCommand request, RemotingCommand response) {
                }

            });
        }
    }

    private void initialRpcHooks() {

        List<RPCHook> rpcHooks = ServiceProvider.load(ServiceProvider.RPC_HOOK_ID, RPCHook.class);
        if (rpcHooks == null || rpcHooks.isEmpty()) {
            return;
        }
        for (RPCHook rpcHook : rpcHooks) {
            this.registerServerRPCHook(rpcHook);
        }
    }

    public void registerProcessor() {
        /*
         * SendMessageProcessor
         */
        sendMessageProcessor.registerSendMessageHook(sendMessageHookList);
        sendMessageProcessor.registerConsumeMessageHook(consumeMessageHookList);

        this.remotingServer.registerProcessor(RequestCode.SEND_MESSAGE, sendMessageProcessor, this.sendMessageExecutor);
        this.remotingServer.registerProcessor(RequestCode.SEND_MESSAGE_V2, sendMessageProcessor, this.sendMessageExecutor);
        this.remotingServer.registerProcessor(RequestCode.SEND_BATCH_MESSAGE, sendMessageProcessor, this.sendMessageExecutor);
        this.remotingServer.registerProcessor(RequestCode.CONSUMER_SEND_MSG_BACK, sendMessageProcessor, this.sendMessageExecutor);
        this.fastRemotingServer.registerProcessor(RequestCode.SEND_MESSAGE, sendMessageProcessor, this.sendMessageExecutor);
        this.fastRemotingServer.registerProcessor(RequestCode.SEND_MESSAGE_V2, sendMessageProcessor, this.sendMessageExecutor);
        this.fastRemotingServer.registerProcessor(RequestCode.SEND_BATCH_MESSAGE, sendMessageProcessor, this.sendMessageExecutor);
        this.fastRemotingServer.registerProcessor(RequestCode.CONSUMER_SEND_MSG_BACK, sendMessageProcessor, this.sendMessageExecutor);
        /**
         * PullMessageProcessor
         */
        this.remotingServer.registerProcessor(RequestCode.PULL_MESSAGE, this.pullMessageProcessor, this.pullMessageExecutor);
        this.remotingServer.registerProcessor(RequestCode.LITE_PULL_MESSAGE, this.pullMessageProcessor, this.litePullMessageExecutor);
        this.pullMessageProcessor.registerConsumeMessageHook(consumeMessageHookList);
        /**
         * PeekMessageProcessor
         */
        this.remotingServer.registerProcessor(RequestCode.PEEK_MESSAGE, this.peekMessageProcessor, this.pullMessageExecutor);
        /**
         * PopMessageProcessor
         */
        this.remotingServer.registerProcessor(RequestCode.POP_MESSAGE, this.popMessageProcessor, this.pullMessageExecutor);

        /**
         * AckMessageProcessor
         */
        this.remotingServer.registerProcessor(RequestCode.ACK_MESSAGE, this.ackMessageProcessor, this.ackMessageExecutor);
        this.fastRemotingServer.registerProcessor(RequestCode.ACK_MESSAGE, this.ackMessageProcessor, this.ackMessageExecutor);
        /**
         * ChangeInvisibleTimeProcessor
         */
        this.remotingServer.registerProcessor(RequestCode.CHANGE_MESSAGE_INVISIBLETIME, this.changeInvisibleTimeProcessor, this.ackMessageExecutor);
        this.fastRemotingServer.registerProcessor(RequestCode.CHANGE_MESSAGE_INVISIBLETIME, this.changeInvisibleTimeProcessor, this.ackMessageExecutor);
        /**
         * notificationProcessor
         */
        this.remotingServer.registerProcessor(RequestCode.NOTIFICATION, this.notificationProcessor, this.pullMessageExecutor);

        /**
         * pollingInfoProcessor
         */
        this.remotingServer.registerProcessor(RequestCode.POLLING_INFO, this.pollingInfoProcessor, this.pullMessageExecutor);

        /**
         * ReplyMessageProcessor
         */

        replyMessageProcessor.registerSendMessageHook(sendMessageHookList);

        this.remotingServer.registerProcessor(RequestCode.SEND_REPLY_MESSAGE, replyMessageProcessor, replyMessageExecutor);
        this.remotingServer.registerProcessor(RequestCode.SEND_REPLY_MESSAGE_V2, replyMessageProcessor, replyMessageExecutor);
        this.fastRemotingServer.registerProcessor(RequestCode.SEND_REPLY_MESSAGE, replyMessageProcessor, replyMessageExecutor);
        this.fastRemotingServer.registerProcessor(RequestCode.SEND_REPLY_MESSAGE_V2, replyMessageProcessor, replyMessageExecutor);

        /**
         * QueryMessageProcessor
         */
        NettyRequestProcessor queryProcessor = new QueryMessageProcessor(this);
        this.remotingServer.registerProcessor(RequestCode.QUERY_MESSAGE, queryProcessor, this.queryMessageExecutor);
        this.remotingServer.registerProcessor(RequestCode.VIEW_MESSAGE_BY_ID, queryProcessor, this.queryMessageExecutor);

        this.fastRemotingServer.registerProcessor(RequestCode.QUERY_MESSAGE, queryProcessor, this.queryMessageExecutor);
        this.fastRemotingServer.registerProcessor(RequestCode.VIEW_MESSAGE_BY_ID, queryProcessor, this.queryMessageExecutor);

        /**
         * ClientManageProcessor
         */
        this.remotingServer.registerProcessor(RequestCode.HEART_BEAT, clientManageProcessor, this.heartbeatExecutor);
        this.remotingServer.registerProcessor(RequestCode.UNREGISTER_CLIENT, clientManageProcessor, this.clientManageExecutor);
        this.remotingServer.registerProcessor(RequestCode.CHECK_CLIENT_CONFIG, clientManageProcessor, this.clientManageExecutor);

        this.fastRemotingServer.registerProcessor(RequestCode.HEART_BEAT, clientManageProcessor, this.heartbeatExecutor);
        this.fastRemotingServer.registerProcessor(RequestCode.UNREGISTER_CLIENT, clientManageProcessor, this.clientManageExecutor);
        this.fastRemotingServer.registerProcessor(RequestCode.CHECK_CLIENT_CONFIG, clientManageProcessor, this.clientManageExecutor);

        /**
         * ConsumerManageProcessor
         */
        ConsumerManageProcessor consumerManageProcessor = new ConsumerManageProcessor(this);
        this.remotingServer.registerProcessor(RequestCode.GET_CONSUMER_LIST_BY_GROUP, consumerManageProcessor, this.consumerManageExecutor);
        this.remotingServer.registerProcessor(RequestCode.UPDATE_CONSUMER_OFFSET, consumerManageProcessor, this.consumerManageExecutor);
        this.remotingServer.registerProcessor(RequestCode.QUERY_CONSUMER_OFFSET, consumerManageProcessor, this.consumerManageExecutor);

        this.fastRemotingServer.registerProcessor(RequestCode.GET_CONSUMER_LIST_BY_GROUP, consumerManageProcessor, this.consumerManageExecutor);
        this.fastRemotingServer.registerProcessor(RequestCode.UPDATE_CONSUMER_OFFSET, consumerManageProcessor, this.consumerManageExecutor);
        this.fastRemotingServer.registerProcessor(RequestCode.QUERY_CONSUMER_OFFSET, consumerManageProcessor, this.consumerManageExecutor);

        /**
         * QueryAssignmentProcessor
         */
        this.remotingServer.registerProcessor(RequestCode.QUERY_ASSIGNMENT, queryAssignmentProcessor, loadBalanceExecutor);
        this.fastRemotingServer.registerProcessor(RequestCode.QUERY_ASSIGNMENT, queryAssignmentProcessor, loadBalanceExecutor);
        this.remotingServer.registerProcessor(RequestCode.SET_MESSAGE_REQUEST_MODE, queryAssignmentProcessor, loadBalanceExecutor);
        this.fastRemotingServer.registerProcessor(RequestCode.SET_MESSAGE_REQUEST_MODE, queryAssignmentProcessor, loadBalanceExecutor);

        /**
         * EndTransactionProcessor
         */
        this.remotingServer.registerProcessor(RequestCode.END_TRANSACTION, endTransactionProcessor, this.endTransactionExecutor);
        this.fastRemotingServer.registerProcessor(RequestCode.END_TRANSACTION, endTransactionProcessor, this.endTransactionExecutor);

        /*
         * Default
         */
        AdminBrokerProcessor adminProcessor = new AdminBrokerProcessor(this);
        this.remotingServer.registerDefaultProcessor(adminProcessor, this.adminBrokerExecutor);
        this.fastRemotingServer.registerDefaultProcessor(adminProcessor, this.adminBrokerExecutor);
    }

    public BrokerStats getBrokerStats() {
        return brokerStats;
    }

    public void setBrokerStats(BrokerStats brokerStats) {
        this.brokerStats = brokerStats;
    }

    public void protectBroker() {
        if (this.brokerConfig.isDisableConsumeIfConsumerReadSlowly()) {
            for (Map.Entry<String, MomentStatsItem> next : this.brokerStatsManager.getMomentStatsItemSetFallSize().getStatsItemTable().entrySet()) {
                final long fallBehindBytes = next.getValue().getValue().get();
                if (fallBehindBytes > this.brokerConfig.getConsumerFallbehindThreshold()) {
                    final String[] split = next.getValue().getStatsKey().split("@");
                    final String group = split[2];
                    LOG_PROTECTION.info("[PROTECT_BROKER] the consumer[{}] consume slowly, {} bytes, disable it", group, fallBehindBytes);
                    this.subscriptionGroupManager.disableConsume(group);
                }
            }
        }
    }

    public long headSlowTimeMills(BlockingQueue<Runnable> q) {
        long slowTimeMills = 0;
        final Runnable peek = q.peek();
        if (peek != null) {
            RequestTask rt = BrokerFastFailure.castRunnable(peek);
            slowTimeMills = rt == null ? 0 : this.messageStore.now() - rt.getCreateTimestamp();
        }

        if (slowTimeMills < 0) {
            slowTimeMills = 0;
        }

        return slowTimeMills;
    }

    public long headSlowTimeMills4SendThreadPoolQueue() {
        return this.headSlowTimeMills(this.sendThreadPoolQueue);
    }

    public long headSlowTimeMills4PullThreadPoolQueue() {
        return this.headSlowTimeMills(this.pullThreadPoolQueue);
    }

    public long headSlowTimeMills4LitePullThreadPoolQueue() {
        return this.headSlowTimeMills(this.litePullThreadPoolQueue);
    }

    public long headSlowTimeMills4QueryThreadPoolQueue() {
        return this.headSlowTimeMills(this.queryThreadPoolQueue);
    }

    public void printWaterMark() {
        LOG_WATER_MARK.info("[WATERMARK] Send Queue Size: {} SlowTimeMills: {}", this.sendThreadPoolQueue.size(), headSlowTimeMills4SendThreadPoolQueue());
        LOG_WATER_MARK.info("[WATERMARK] Pull Queue Size: {} SlowTimeMills: {}", this.pullThreadPoolQueue.size(), headSlowTimeMills4PullThreadPoolQueue());
        LOG_WATER_MARK.info("[WATERMARK] Query Queue Size: {} SlowTimeMills: {}", this.queryThreadPoolQueue.size(), headSlowTimeMills4QueryThreadPoolQueue());
        LOG_WATER_MARK.info("[WATERMARK] Lite Pull Queue Size: {} SlowTimeMills: {}", this.litePullThreadPoolQueue.size(), headSlowTimeMills4LitePullThreadPoolQueue());
        LOG_WATER_MARK.info("[WATERMARK] Transaction Queue Size: {} SlowTimeMills: {}", this.endTransactionThreadPoolQueue.size(), headSlowTimeMills(this.endTransactionThreadPoolQueue));
        LOG_WATER_MARK.info("[WATERMARK] ClientManager Queue Size: {} SlowTimeMills: {}", this.clientManagerThreadPoolQueue.size(), this.headSlowTimeMills(this.clientManagerThreadPoolQueue));
        LOG_WATER_MARK.info("[WATERMARK] Heartbeat Queue Size: {} SlowTimeMills: {}", this.heartbeatThreadPoolQueue.size(), this.headSlowTimeMills(this.heartbeatThreadPoolQueue));
        LOG_WATER_MARK.info("[WATERMARK] Ack Queue Size: {} SlowTimeMills: {}", this.ackThreadPoolQueue.size(), headSlowTimeMills(this.ackThreadPoolQueue));
    }

    public MessageStore getMessageStore() {
        return messageStore;
    }

    public void setMessageStore(MessageStore messageStore) {
        this.messageStore = messageStore;
    }

    protected void printMasterAndSlaveDiff() {
        if (messageStore.getHaService() != null && messageStore.getHaService().getConnectionCount().get() > 0) {
            long diff = this.messageStore.slaveFallBehindMuch();
            LOG.info("CommitLog: slave fall behind master {}bytes", diff);
        }
    }

    public Broker2Client getBroker2Client() {
        return broker2Client;
    }

    public ConsumerManager getConsumerManager() {
        return consumerManager;
    }

    public ConsumerFilterManager getConsumerFilterManager() {
        return consumerFilterManager;
    }

    public ConsumerOrderInfoManager getConsumerOrderInfoManager() {
        return consumerOrderInfoManager;
    }

    public ConsumerOffsetManager getConsumerOffsetManager() {
        return consumerOffsetManager;
    }

    public MessageStoreConfig getMessageStoreConfig() {
        return messageStoreConfig;
    }

    public ProducerManager getProducerManager() {
        return producerManager;
    }

    public void setFastRemotingServer(RemotingServer fastRemotingServer) {
        this.fastRemotingServer = fastRemotingServer;
    }

    public RemotingServer getFastRemotingServer() {
        return fastRemotingServer;
    }

    public PullMessageProcessor getPullMessageProcessor() {
        return pullMessageProcessor;
    }

    public PullRequestHoldService getPullRequestHoldService() {
        return pullRequestHoldService;
    }

    public SubscriptionGroupManager getSubscriptionGroupManager() {
        return subscriptionGroupManager;
    }

    public PopMessageProcessor getPopMessageProcessor() {
        return popMessageProcessor;
    }

    public TimerMessageStore getTimerMessageStore() {
        return timerMessageStore;
    }

    public AckMessageProcessor getAckMessageProcessor() {
        return ackMessageProcessor;
    }

    public ChangeInvisibleTimeProcessor getChangeInvisibleTimeProcessor() {
        return changeInvisibleTimeProcessor;
    }

    protected void shutdownBasicService() {

        shutdown = true;

        this.unregisterBrokerAll();

        if (this.shutdownHook != null) {
            this.shutdownHook.beforeShutdown(this);
        }

        if (this.remotingServer != null) {
            this.remotingServer.shutdown();
        }

        if (this.fastRemotingServer != null) {
            this.fastRemotingServer.shutdown();
        }

        if (this.brokerStatsManager != null) {
            this.brokerStatsManager.shutdown();
        }

        if (this.clientHousekeepingService != null) {
            this.clientHousekeepingService.shutdown();
        }

        if (this.pullRequestHoldService != null) {
            this.pullRequestHoldService.shutdown();
        }

        {
            this.popMessageProcessor.getPopLongPollingService().shutdown();
            this.popMessageProcessor.getQueueLockManager().shutdown();
        }

        {
            this.popMessageProcessor.getPopBufferMergeService().shutdown();
            this.ackMessageProcessor.shutdownPopReviveService();
        }

        if (this.assignmentManager != null) {
            this.assignmentManager.shutdown();
        }

        if (this.notificationProcessor != null) {
            this.notificationProcessor.shutdown();
        }

        if (this.consumerIdsChangeListener != null) {
            this.consumerIdsChangeListener.shutdown();
        }

        if (this.topicQueueMappingCleanService != null) {
            this.topicQueueMappingCleanService.shutdown();
        }
        //it is better to make sure the timerMessageStore shutdown firstly
        if (this.timerMessageStore != null) {
            this.timerMessageStore.shutdown();
        }
        if (this.fileWatchService != null) {
            this.fileWatchService.shutdown();
        }

        if (this.messageStore != null) {
            this.messageStore.shutdown();
        }

        if (this.replicasManager != null) {
            this.replicasManager.shutdown();
        }

        shutdownScheduledExecutorService(this.scheduledExecutorService);

        if (this.sendMessageExecutor != null) {
            this.sendMessageExecutor.shutdown();
        }

        if (this.litePullMessageExecutor != null) {
            this.litePullMessageExecutor.shutdown();
        }

        if (this.pullMessageExecutor != null) {
            this.pullMessageExecutor.shutdown();
        }

        if (this.replyMessageExecutor != null) {
            this.replyMessageExecutor.shutdown();
        }

        if (this.putMessageFutureExecutor != null) {
            this.putMessageFutureExecutor.shutdown();
        }

        if (this.ackMessageExecutor != null) {
            this.ackMessageExecutor.shutdown();
        }

        if (this.adminBrokerExecutor != null) {
            this.adminBrokerExecutor.shutdown();
        }

        this.consumerOffsetManager.persist();

        if (this.filterServerManager != null) {
            this.filterServerManager.shutdown();
        }

        if (this.brokerFastFailure != null) {
            this.brokerFastFailure.shutdown();
        }

        if (this.consumerFilterManager != null) {
            this.consumerFilterManager.persist();
        }

        if (this.consumerOrderInfoManager != null) {
            this.consumerOrderInfoManager.persist();
        }

        if (this.scheduleMessageService != null) {
            this.scheduleMessageService.persist();
            this.scheduleMessageService.shutdown();
        }

        if (this.clientManageExecutor != null) {
            this.clientManageExecutor.shutdown();
        }

        if (this.queryMessageExecutor != null) {
            this.queryMessageExecutor.shutdown();
        }

        if (this.heartbeatExecutor != null) {
            this.heartbeatExecutor.shutdown();
        }

        if (this.consumerManageExecutor != null) {
            this.consumerManageExecutor.shutdown();
        }

        if (this.fileWatchService != null) {
            this.fileWatchService.shutdown();
        }
        if (this.transactionalMessageCheckService != null) {
            this.transactionalMessageCheckService.shutdown(false);
        }

        if (this.endTransactionExecutor != null) {
            this.endTransactionExecutor.shutdown();
        }

        if (this.escapeBridge != null) {
            escapeBridge.shutdown();
        }

        if (this.brokerPreOnlineService != null && !this.brokerPreOnlineService.isStopped()) {
            this.brokerPreOnlineService.shutdown();
        }

        shutdownScheduledExecutorService(this.syncBrokerMemberGroupExecutorService);
        shutdownScheduledExecutorService(this.brokerHeartbeatExecutorService);

        this.topicConfigManager.persist();
        this.subscriptionGroupManager.persist();

        for (BrokerAttachedPlugin brokerAttachedPlugin : brokerAttachedPlugins) {
            if (brokerAttachedPlugin != null) {
                brokerAttachedPlugin.shutdown();
            }
        }
    }

    public void shutdown() {

        shutdownBasicService();

        for (ScheduledFuture<?> scheduledFuture : scheduledFutures) {
            scheduledFuture.cancel(true);
        }

        if (this.brokerOuterAPI != null) {
            this.brokerOuterAPI.shutdown();
        }
    }

    protected void shutdownScheduledExecutorService(ScheduledExecutorService scheduledExecutorService) {
        if (scheduledExecutorService == null) {
            return;
        }
        scheduledExecutorService.shutdown();
        try {
            scheduledExecutorService.awaitTermination(5000, TimeUnit.MILLISECONDS);
        } catch (InterruptedException ignore) {
        }
    }

    protected void unregisterBrokerAll() {
        this.brokerOuterAPI.unregisterBrokerAll(
            this.brokerConfig.getBrokerClusterName(),
            this.getBrokerAddr(),
            this.brokerConfig.getBrokerName(),
            this.brokerConfig.getBrokerId());
    }

    public String getBrokerAddr() {
        return this.brokerConfig.getBrokerIP1() + ":" + this.nettyServerConfig.getListenPort();
    }

    protected void startBasicService() throws Exception {

        if (this.messageStore != null) {
            this.messageStore.start();
        }

<<<<<<< HEAD
        if (this.timerMessageStore != null) {
            this.timerMessageStore.start();
=======
        if (this.replicasManager != null) {
            this.replicasManager.start();
>>>>>>> 8ccffa7e
        }

        if (remotingServerStartLatch != null) {
            remotingServerStartLatch.await();
        }

        if (this.remotingServer != null) {
            this.remotingServer.start();
        }

        if (this.fastRemotingServer != null) {
            this.fastRemotingServer.start();
        }

        for (BrokerAttachedPlugin brokerAttachedPlugin : brokerAttachedPlugins) {
            if (brokerAttachedPlugin != null) {
                brokerAttachedPlugin.start();
            }
        }

        if (this.popMessageProcessor != null) {
            this.popMessageProcessor.getPopLongPollingService().start();
            this.popMessageProcessor.getPopBufferMergeService().start();
            this.popMessageProcessor.getQueueLockManager().start();
        }

        if (this.ackMessageProcessor != null) {
            this.ackMessageProcessor.startPopReviveService();
        }

        if (this.assignmentManager != null) {
            this.assignmentManager.start();
        }

        if (this.topicQueueMappingCleanService != null) {
            this.topicQueueMappingCleanService.start();
        }

        if (this.fileWatchService != null) {
            this.fileWatchService.start();
        }

        if (this.pullRequestHoldService != null) {
            this.pullRequestHoldService.start();
        }

        if (this.clientHousekeepingService != null) {
            this.clientHousekeepingService.start();
        }

        if (this.filterServerManager != null) {
            this.filterServerManager.start();
        }

        if (this.brokerStatsManager != null) {
            this.brokerStatsManager.start();
        }

        if (this.brokerFastFailure != null) {
            this.brokerFastFailure.start();
        }

        if (this.escapeBridge != null) {
            this.escapeBridge.start();
        }

        if (this.brokerPreOnlineService != null) {
            this.brokerPreOnlineService.start();
        }

        //Init state version after messageStore initialized.
        this.topicConfigManager.initStateVersion();
    }

    public void start() throws Exception {

        this.shouldStartTime = System.currentTimeMillis() + messageStoreConfig.getDisappearTimeAfterStart();

        if ((messageStoreConfig.getTotalReplicas() > 1 && this.brokerConfig.isEnableSlaveActingMaster()) || this.brokerConfig.isEnableControllerMode()) {
            isIsolated = true;
        }

        if (this.brokerOuterAPI != null) {
            this.brokerOuterAPI.start();
        }

        startBasicService();

        if (!isIsolated && !this.messageStoreConfig.isEnableDLegerCommitLog() && !this.messageStoreConfig.isDuplicationEnable()) {
            changeSpecialServiceStatus(this.brokerConfig.getBrokerId() == MixAll.MASTER_ID);
            this.registerBrokerAll(true, false, true);
        }

        scheduledFutures.add(this.scheduledExecutorService.scheduleAtFixedRate(new AbstractBrokerRunnable(this.getBrokerIdentity()) {
            @Override
            public void run2() {
                try {
                    if (System.currentTimeMillis() < shouldStartTime) {
                        BrokerController.LOG.info("Register to namesrv after {}", shouldStartTime);
                        return;
                    }
                    if (isIsolated) {
                        BrokerController.LOG.info("Skip register for broker is isolated");
                        return;
                    }
                    BrokerController.this.registerBrokerAll(true, false, brokerConfig.isForceRegister());
                } catch (Throwable e) {
                    BrokerController.LOG.error("registerBrokerAll Exception", e);
                }
            }
        }, 1000 * 10, Math.max(10000, Math.min(brokerConfig.getRegisterNameServerPeriod(), 60000)), TimeUnit.MILLISECONDS));

        if (this.brokerConfig.isEnableSlaveActingMaster()) {
            scheduleSendHeartbeat();

            scheduledFutures.add(this.syncBrokerMemberGroupExecutorService.scheduleAtFixedRate(new AbstractBrokerRunnable(this.getBrokerIdentity()) {
                @Override public void run2() {
                    try {
                        BrokerController.this.syncBrokerMemberGroup();
                    } catch (Throwable e) {
                        BrokerController.LOG.error("sync BrokerMemberGroup error. ", e);
                    }
                }
            }, 1000, this.brokerConfig.getSyncBrokerMemberGroupPeriod(), TimeUnit.MILLISECONDS));
        }

        if (this.brokerConfig.isEnableControllerMode()) {
            scheduleSendHeartbeat();
        }

        if (brokerConfig.isSkipPreOnline()) {
            startServiceWithoutCondition();
        }
    }

    protected void scheduleSendHeartbeat() {
        scheduledFutures.add(this.brokerHeartbeatExecutorService.scheduleAtFixedRate(new AbstractBrokerRunnable(this.getBrokerIdentity()) {
            @Override
            public void run2() {
                if (isIsolated) {
                    return;
                }
                try {
                    BrokerController.this.sendHeartbeat();
                } catch (Exception e) {
                    BrokerController.LOG.error("sendHeartbeat Exception", e);
                }

            }
        }, 1000, brokerConfig.getBrokerHeartbeatInterval(), TimeUnit.MILLISECONDS));
    }

    public synchronized void registerIncrementBrokerData(TopicConfig topicConfig, DataVersion dataVersion) {
        this.registerIncrementBrokerData(Collections.singletonList(topicConfig), dataVersion);
    }

    public synchronized void registerIncrementBrokerData(List<TopicConfig> topicConfigList, DataVersion dataVersion) {
        if (topicConfigList == null || topicConfigList.isEmpty()) {
            return;
        }

        TopicConfigAndMappingSerializeWrapper topicConfigSerializeWrapper = new TopicConfigAndMappingSerializeWrapper();
        topicConfigSerializeWrapper.setDataVersion(dataVersion);

        ConcurrentMap<String, TopicConfig> topicConfigTable = topicConfigList.stream()
            .map(topicConfig -> {
                TopicConfig registerTopicConfig;
                if (!PermName.isWriteable(this.getBrokerConfig().getBrokerPermission())
                    || !PermName.isReadable(this.getBrokerConfig().getBrokerPermission())) {
                    registerTopicConfig =
                        new TopicConfig(topicConfig.getTopicName(),
                            topicConfig.getReadQueueNums(),
                            topicConfig.getWriteQueueNums(),
                            this.brokerConfig.getBrokerPermission(), topicConfig.getTopicSysFlag());
                } else {
                    registerTopicConfig = new TopicConfig(topicConfig);
                }
                return registerTopicConfig;
            })
            .collect(Collectors.toConcurrentMap(TopicConfig::getTopicName, Function.identity()));
        topicConfigSerializeWrapper.setTopicConfigTable(topicConfigTable);

        Map<String, TopicQueueMappingInfo> topicQueueMappingInfoMap = topicConfigList.stream()
            .map(TopicConfig::getTopicName)
            .map(topicName -> Optional.ofNullable(this.topicQueueMappingManager.getTopicQueueMapping(topicName))
                .map(info -> new AbstractMap.SimpleImmutableEntry<>(topicName, TopicQueueMappingDetail.cloneAsMappingInfo(info)))
                .orElse(null))
            .filter(Objects::nonNull)
            .collect(Collectors.toMap(Map.Entry::getKey, Map.Entry::getValue));
        if (!topicQueueMappingInfoMap.isEmpty()) {
            topicConfigSerializeWrapper.setTopicQueueMappingInfoMap(topicQueueMappingInfoMap);
        }

        doRegisterBrokerAll(true, false, topicConfigSerializeWrapper);
    }

    public synchronized void registerBrokerAll(final boolean checkOrderConfig, boolean oneway, boolean forceRegister) {

        TopicConfigAndMappingSerializeWrapper topicConfigWrapper = new TopicConfigAndMappingSerializeWrapper();

        topicConfigWrapper.setDataVersion(this.getTopicConfigManager().getDataVersion());
        topicConfigWrapper.setTopicConfigTable(this.getTopicConfigManager().getTopicConfigTable());

        topicConfigWrapper.setTopicQueueMappingInfoMap(this.getTopicQueueMappingManager().getTopicQueueMappingTable().entrySet().stream().map(
            entry -> new AbstractMap.SimpleImmutableEntry<>(entry.getKey(), TopicQueueMappingDetail.cloneAsMappingInfo(entry.getValue()))
        ).collect(Collectors.toMap(Map.Entry::getKey, Map.Entry::getValue)));

        if (!PermName.isWriteable(this.getBrokerConfig().getBrokerPermission())
            || !PermName.isReadable(this.getBrokerConfig().getBrokerPermission())) {
            ConcurrentHashMap<String, TopicConfig> topicConfigTable = new ConcurrentHashMap<>();
            for (TopicConfig topicConfig : topicConfigWrapper.getTopicConfigTable().values()) {
                TopicConfig tmp =
                    new TopicConfig(topicConfig.getTopicName(), topicConfig.getReadQueueNums(), topicConfig.getWriteQueueNums(),
                        topicConfig.getPerm() & this.brokerConfig.getBrokerPermission(), topicConfig.getTopicSysFlag());
                topicConfigTable.put(topicConfig.getTopicName(), tmp);
            }
            topicConfigWrapper.setTopicConfigTable(topicConfigTable);
        }

        if (forceRegister || needRegister(this.brokerConfig.getBrokerClusterName(),
            this.getBrokerAddr(),
            this.brokerConfig.getBrokerName(),
            this.brokerConfig.getBrokerId(),
            this.brokerConfig.getRegisterBrokerTimeoutMills(),
            this.brokerConfig.isInBrokerContainer())) {
            doRegisterBrokerAll(checkOrderConfig, oneway, topicConfigWrapper);
        }
    }

    protected void doRegisterBrokerAll(boolean checkOrderConfig, boolean oneway,
        TopicConfigSerializeWrapper topicConfigWrapper) {

        if (shutdown) {
            BrokerController.LOG.info("BrokerController#doResterBrokerAll: broker has shutdown, no need to register any more.");
            return;
        }
        List<RegisterBrokerResult> registerBrokerResultList = this.brokerOuterAPI.registerBrokerAll(
            this.brokerConfig.getBrokerClusterName(),
            this.getBrokerAddr(),
            this.brokerConfig.getBrokerName(),
            this.brokerConfig.getBrokerId(),
            this.getHAServerAddr(),
            topicConfigWrapper,
            this.filterServerManager.buildNewFilterServerList(),
            oneway,
            this.brokerConfig.getRegisterBrokerTimeoutMills(),
            this.brokerConfig.isEnableSlaveActingMaster(),
            this.brokerConfig.isCompressedRegister(),
            this.brokerConfig.isEnableSlaveActingMaster() ? this.brokerConfig.getBrokerNotActiveTimeoutMillis() : null,
            this.getBrokerIdentity());

        handleRegisterBrokerResult(registerBrokerResultList, checkOrderConfig);
    }

    protected void sendHeartbeat() {
        if (this.brokerConfig.isEnableControllerMode()) {
            final List<String> controllerAddresses = this.replicasManager.getControllerAddresses();
            for (String controllerAddress : controllerAddresses) {
                if (StringUtils.isNotEmpty(controllerAddress)) {
                    this.brokerOuterAPI.sendHeartbeatToController(
                        controllerAddress,
                        this.brokerConfig.getBrokerClusterName(),
                        this.getBrokerAddr(),
                        this.brokerConfig.getBrokerName(),
                        this.brokerConfig.getBrokerId(),
                        this.brokerConfig.getSendHeartbeatTimeoutMillis(),
                        this.brokerConfig.isInBrokerContainer()
                    );
                }
            }
        }

        if (this.brokerConfig.isEnableSlaveActingMaster()) {
            if (this.brokerConfig.isCompatibleWithOldNameSrv()) {
                this.brokerOuterAPI.sendHeartbeatViaDataVersion(
                    this.brokerConfig.getBrokerClusterName(),
                    this.getBrokerAddr(),
                    this.brokerConfig.getBrokerName(),
                    this.brokerConfig.getBrokerId(),
                    this.brokerConfig.getSendHeartbeatTimeoutMillis(),
                    this.getTopicConfigManager().getDataVersion(),
                    this.brokerConfig.isInBrokerContainer());
            } else {
                this.brokerOuterAPI.sendHeartbeat(
                    this.brokerConfig.getBrokerClusterName(),
                    this.getBrokerAddr(),
                    this.brokerConfig.getBrokerName(),
                    this.brokerConfig.getBrokerId(),
                    this.brokerConfig.getSendHeartbeatTimeoutMillis(),
                    this.brokerConfig.isInBrokerContainer());
            }
        }
    }

    protected void syncBrokerMemberGroup() {
        try {
            brokerMemberGroup = this.getBrokerOuterAPI()
                .syncBrokerMemberGroup(this.brokerConfig.getBrokerClusterName(), this.brokerConfig.getBrokerName(), this.brokerConfig.isCompatibleWithOldNameSrv());
        } catch (Exception e) {
            BrokerController.LOG.error("syncBrokerMemberGroup from namesrv failed, ", e);
            return;
        }
        if (brokerMemberGroup == null || brokerMemberGroup.getBrokerAddrs().size() == 0) {
            BrokerController.LOG.warn("Couldn't find any broker member from namesrv in {}/{}", this.brokerConfig.getBrokerClusterName(), this.brokerConfig.getBrokerName());
            return;
        }
        this.messageStore.setAliveReplicaNumInGroup(calcAliveBrokerNumInGroup(brokerMemberGroup.getBrokerAddrs()));

        if (!this.isIsolated) {
            long minBrokerId = brokerMemberGroup.minimumBrokerId();
            this.updateMinBroker(minBrokerId, brokerMemberGroup.getBrokerAddrs().get(minBrokerId));
        }
    }

    private int calcAliveBrokerNumInGroup(Map<Long, String> brokerAddrTable) {
        if (brokerAddrTable.containsKey(this.brokerConfig.getBrokerId())) {
            return brokerAddrTable.size();
        } else {
            return brokerAddrTable.size() + 1;
        }
    }

    protected void handleRegisterBrokerResult(List<RegisterBrokerResult> registerBrokerResultList,
        boolean checkOrderConfig) {
        for (RegisterBrokerResult registerBrokerResult : registerBrokerResultList) {
            if (registerBrokerResult != null) {
                if (this.updateMasterHAServerAddrPeriodically && registerBrokerResult.getHaServerAddr() != null) {
                    this.messageStore.updateHaMasterAddress(registerBrokerResult.getHaServerAddr());
                }

                this.slaveSynchronize.setMasterAddr(registerBrokerResult.getMasterAddr());
                if (checkOrderConfig) {
                    this.getTopicConfigManager().updateOrderTopicConfig(registerBrokerResult.getKvTable());
                }
                break;
            }
        }
    }

    private boolean needRegister(final String clusterName,
        final String brokerAddr,
        final String brokerName,
        final long brokerId,
        final int timeoutMills,
        final boolean isInBrokerContainer) {

        TopicConfigSerializeWrapper topicConfigWrapper = this.getTopicConfigManager().buildTopicConfigSerializeWrapper();
        List<Boolean> changeList = brokerOuterAPI.needRegister(clusterName, brokerAddr, brokerName, brokerId, topicConfigWrapper, timeoutMills, isInBrokerContainer);
        boolean needRegister = false;
        for (Boolean changed : changeList) {
            if (changed) {
                needRegister = true;
                break;
            }
        }
        return needRegister;
    }

    public String getNameServerList() {
        if (this.brokerConfig.getNamesrvAddr() != null) {
            this.brokerOuterAPI.updateNameServerAddressList(this.brokerConfig.getNamesrvAddr());
            return this.brokerConfig.getNamesrvAddr();
        } else if (this.brokerConfig.isFetchNamesrvAddrByAddressServer()) {
            return this.brokerOuterAPI.fetchNameServerAddr();
        }
        return null;
    }

    public void startService(long minBrokerId, String minBrokerAddr) {
        BrokerController.LOG.info("{} start service, min broker id is {}, min broker addr: {}",
            this.brokerConfig.getCanonicalName(), minBrokerId, minBrokerAddr);
        this.minBrokerIdInGroup = minBrokerId;
        this.minBrokerAddrInGroup = minBrokerAddr;

        this.changeSpecialServiceStatus(this.brokerConfig.getBrokerId() == minBrokerId);
        this.registerBrokerAll(true, false, brokerConfig.isForceRegister());

        isIsolated = false;
    }

    public void startServiceWithoutCondition() {
        BrokerController.LOG.info("{} start service", this.brokerConfig.getCanonicalName());

        this.changeSpecialServiceStatus(this.brokerConfig.getBrokerId() == MixAll.MASTER_ID);
        this.registerBrokerAll(true, false, brokerConfig.isForceRegister());

        isIsolated = false;
    }

    public void stopService() {
        BrokerController.LOG.info("{} stop service", this.getBrokerConfig().getCanonicalName());
        isIsolated = true;
        this.changeSpecialServiceStatus(false);
    }

    public boolean isSpecialServiceRunning() {
        if (isScheduleServiceStart() && isTransactionCheckServiceStart()) {
            return true;
        }

        return this.ackMessageProcessor != null && this.ackMessageProcessor.isPopReviveServiceRunning();
    }

    private void onMasterOffline() {
        // close channels with master broker
        String masterAddr = this.slaveSynchronize.getMasterAddr();
        if (masterAddr != null) {
            this.brokerOuterAPI.getRemotingClient().closeChannels(
                Arrays.asList(masterAddr, MixAll.brokerVIPChannel(true, masterAddr)));
        }
        // master not available, stop sync
        this.slaveSynchronize.setMasterAddr(null);
        this.messageStore.updateHaMasterAddress(null);
    }

    private void onMasterOnline(String masterAddr, String masterHaAddr) {
        boolean needSyncMasterFlushOffset = this.messageStore.getMasterFlushedOffset() == 0
            && this.messageStoreConfig.isSyncMasterFlushOffsetWhenStartup();
        if (masterHaAddr == null || needSyncMasterFlushOffset) {
            try {
                BrokerSyncInfo brokerSyncInfo = this.brokerOuterAPI.retrieveBrokerHaInfo(masterAddr);

                if (needSyncMasterFlushOffset) {
                    LOG.info("Set master flush offset in slave to {}", brokerSyncInfo.getMasterFlushOffset());
                    this.messageStore.setMasterFlushedOffset(brokerSyncInfo.getMasterFlushOffset());
                }

                if (masterHaAddr == null) {
                    this.messageStore.updateHaMasterAddress(brokerSyncInfo.getMasterHaAddress());
                    this.messageStore.updateMasterAddress(brokerSyncInfo.getMasterAddress());
                }
            } catch (Exception e) {
                LOG.error("retrieve master ha info exception, {}", e);
            }
        }

        // set master HA address.
        if (masterHaAddr != null) {
            this.messageStore.updateHaMasterAddress(masterHaAddr);
        }

        // wakeup HAClient
        this.messageStore.wakeupHAClient();
    }

    private void onMinBrokerChange(long minBrokerId, String minBrokerAddr, String offlineBrokerAddr,
        String masterHaAddr) {
        LOG.info("Min broker changed, old: {}-{}, new {}-{}",
            this.minBrokerIdInGroup, this.minBrokerAddrInGroup, minBrokerId, minBrokerAddr);

        this.minBrokerIdInGroup = minBrokerId;
        this.minBrokerAddrInGroup = minBrokerAddr;

        this.changeSpecialServiceStatus(this.brokerConfig.getBrokerId() == this.minBrokerIdInGroup);

        if (offlineBrokerAddr != null && offlineBrokerAddr.equals(this.slaveSynchronize.getMasterAddr())) {
            // master offline
            onMasterOffline();
        }

        if (minBrokerId == MixAll.MASTER_ID && minBrokerAddr != null) {
            // master online
            onMasterOnline(minBrokerAddr, masterHaAddr);
        }

        // notify PullRequest on hold to pull from master.
        if (this.minBrokerIdInGroup == MixAll.MASTER_ID) {
            this.pullRequestHoldService.notifyMasterOnline();
        }
    }

    public void updateMinBroker(long minBrokerId, String minBrokerAddr) {
        if (brokerConfig.isEnableSlaveActingMaster() && brokerConfig.getBrokerId() != MixAll.MASTER_ID) {
            if (lock.tryLock()) {
                try {
                    if (minBrokerId != this.minBrokerIdInGroup) {
                        String offlineBrokerAddr = null;
                        if (minBrokerId > this.minBrokerIdInGroup) {
                            offlineBrokerAddr = this.minBrokerAddrInGroup;
                        }
                        onMinBrokerChange(minBrokerId, minBrokerAddr, offlineBrokerAddr, null);
                    }
                } finally {
                    lock.unlock();
                }
            }
        }
    }

    public void updateMinBroker(long minBrokerId, String minBrokerAddr, String offlineBrokerAddr,
        String masterHaAddr) {
        if (brokerConfig.isEnableSlaveActingMaster() && brokerConfig.getBrokerId() != MixAll.MASTER_ID) {
            try {
                if (lock.tryLock(3000, TimeUnit.MILLISECONDS)) {
                    try {
                        if (minBrokerId != this.minBrokerIdInGroup) {
                            onMinBrokerChange(minBrokerId, minBrokerAddr, offlineBrokerAddr, masterHaAddr);
                        }
                    } finally {
                        lock.unlock();
                    }

                }
            } catch (InterruptedException e) {
                LOG.error("Update min broker error, {}", e);
            }
        }
    }

    public void changeSpecialServiceStatus(boolean shouldStart) {

        for (BrokerAttachedPlugin brokerAttachedPlugin : brokerAttachedPlugins) {
            if (brokerAttachedPlugin != null) {
                brokerAttachedPlugin.statusChanged(shouldStart);
            }
        }

        changeScheduleServiceStatus(shouldStart);

        changeTransactionCheckServiceStatus(shouldStart);

        if (this.ackMessageProcessor != null) {
            LOG.info("Set PopReviveService Status to {}", shouldStart);
            this.ackMessageProcessor.setPopReviveServiceStatus(shouldStart);
        }
    }

    private synchronized void changeTransactionCheckServiceStatus(boolean shouldStart) {
        if (isTransactionCheckServiceStart != shouldStart) {
            LOG.info("TransactionCheckService status changed to {}", shouldStart);
            if (shouldStart) {
                this.transactionalMessageCheckService.start();
            } else {
                this.transactionalMessageCheckService.shutdown(true);
            }
            isTransactionCheckServiceStart = shouldStart;
        }
    }

    public synchronized void changeScheduleServiceStatus(boolean shouldStart) {
        if (isScheduleServiceStart != shouldStart) {
            LOG.info("ScheduleServiceStatus changed to {}", shouldStart);
            if (shouldStart) {
                this.scheduleMessageService.start();
            } else {
                this.scheduleMessageService.stop();
            }
            isScheduleServiceStart = shouldStart;
        }
    }

    public TopicConfigManager getTopicConfigManager() {
        return topicConfigManager;
    }

    public void setTopicConfigManager(TopicConfigManager topicConfigManager) {
        this.topicConfigManager = topicConfigManager;
    }

    public TopicQueueMappingManager getTopicQueueMappingManager() {
        return topicQueueMappingManager;
    }

    public String getHAServerAddr() {
        return this.brokerConfig.getBrokerIP2() + ":" + this.messageStoreConfig.getHaListenPort();
    }

    public RebalanceLockManager getRebalanceLockManager() {
        return rebalanceLockManager;
    }

    public SlaveSynchronize getSlaveSynchronize() {
        return slaveSynchronize;
    }

    public ScheduledExecutorService getScheduledExecutorService() {
        return scheduledExecutorService;
    }

    public ExecutorService getPullMessageExecutor() {
        return pullMessageExecutor;
    }

    public ExecutorService getPutMessageFutureExecutor() {
        return putMessageFutureExecutor;
    }

    public void setPullMessageExecutor(ExecutorService pullMessageExecutor) {
        this.pullMessageExecutor = pullMessageExecutor;
    }

    public BlockingQueue<Runnable> getSendThreadPoolQueue() {
        return sendThreadPoolQueue;
    }

    public BlockingQueue<Runnable> getAckThreadPoolQueue() {
        return ackThreadPoolQueue;
    }

    public FilterServerManager getFilterServerManager() {
        return filterServerManager;
    }

    public BrokerStatsManager getBrokerStatsManager() {
        return brokerStatsManager;
    }

    public List<SendMessageHook> getSendMessageHookList() {
        return sendMessageHookList;
    }

    public void registerSendMessageHook(final SendMessageHook hook) {
        this.sendMessageHookList.add(hook);
        LOG.info("register SendMessageHook Hook, {}", hook.hookName());
    }

    public List<ConsumeMessageHook> getConsumeMessageHookList() {
        return consumeMessageHookList;
    }

    public void registerConsumeMessageHook(final ConsumeMessageHook hook) {
        this.consumeMessageHookList.add(hook);
        LOG.info("register ConsumeMessageHook Hook, {}", hook.hookName());
    }

    public void registerServerRPCHook(RPCHook rpcHook) {
        getRemotingServer().registerRPCHook(rpcHook);
        this.fastRemotingServer.registerRPCHook(rpcHook);
    }

    public RemotingServer getRemotingServer() {
        return remotingServer;
    }

    public void setRemotingServer(RemotingServer remotingServer) {
        this.remotingServer = remotingServer;
    }

    public CountDownLatch getRemotingServerStartLatch() {
        return remotingServerStartLatch;
    }

    public void setRemotingServerStartLatch(CountDownLatch remotingServerStartLatch) {
        this.remotingServerStartLatch = remotingServerStartLatch;
    }

    public void registerClientRPCHook(RPCHook rpcHook) {
        this.getBrokerOuterAPI().registerRPCHook(rpcHook);
    }

    public BrokerOuterAPI getBrokerOuterAPI() {
        return brokerOuterAPI;
    }

    public InetSocketAddress getStoreHost() {
        return storeHost;
    }

    public void setStoreHost(InetSocketAddress storeHost) {
        this.storeHost = storeHost;
    }

    public Configuration getConfiguration() {
        return this.configuration;
    }

    public BlockingQueue<Runnable> getHeartbeatThreadPoolQueue() {
        return heartbeatThreadPoolQueue;
    }

    public TransactionalMessageCheckService getTransactionalMessageCheckService() {
        return transactionalMessageCheckService;
    }

    public void setTransactionalMessageCheckService(
        TransactionalMessageCheckService transactionalMessageCheckService) {
        this.transactionalMessageCheckService = transactionalMessageCheckService;
    }

    public TransactionalMessageService getTransactionalMessageService() {
        return transactionalMessageService;
    }

    public void setTransactionalMessageService(TransactionalMessageService transactionalMessageService) {
        this.transactionalMessageService = transactionalMessageService;
    }

    public AbstractTransactionalMessageCheckListener getTransactionalMessageCheckListener() {
        return transactionalMessageCheckListener;
    }

    public void setTransactionalMessageCheckListener(
        AbstractTransactionalMessageCheckListener transactionalMessageCheckListener) {
        this.transactionalMessageCheckListener = transactionalMessageCheckListener;
    }

    public BlockingQueue<Runnable> getEndTransactionThreadPoolQueue() {
        return endTransactionThreadPoolQueue;

    }

    public Map<Class, AccessValidator> getAccessValidatorMap() {
        return accessValidatorMap;
    }

    public ExecutorService getSendMessageExecutor() {
        return sendMessageExecutor;
    }

    public AssignmentManager getAssignmentManager() {
        return assignmentManager;
    }

    public ClientManageProcessor getClientManageProcessor() {
        return clientManageProcessor;
    }

    public SendMessageProcessor getSendMessageProcessor() {
        return sendMessageProcessor;
    }

    public QueryAssignmentProcessor getQueryAssignmentProcessor() {
        return queryAssignmentProcessor;
    }

    public TopicQueueMappingCleanService getTopicQueueMappingCleanService() {
        return topicQueueMappingCleanService;
    }

    public ExecutorService getAdminBrokerExecutor() {
        return adminBrokerExecutor;
    }

    public BlockingQueue<Runnable> getLitePullThreadPoolQueue() {
        return litePullThreadPoolQueue;
    }

    public ShutdownHook getShutdownHook() {
        return shutdownHook;
    }

    public void setShutdownHook(ShutdownHook shutdownHook) {
        this.shutdownHook = shutdownHook;
    }

    public long getMinBrokerIdInGroup() {
        return this.brokerConfig.getBrokerId();
    }

    public BrokerController peekMasterBroker() {
        return brokerConfig.getBrokerId() == MixAll.MASTER_ID ? this : null;
    }

    public BrokerMemberGroup getBrokerMemberGroup() {
        return this.brokerMemberGroup;
    }

    public int getListenPort() {
        return this.nettyServerConfig.getListenPort();
    }

    public List<BrokerAttachedPlugin> getBrokerAttachedPlugins() {
        return brokerAttachedPlugins;
    }

    public EscapeBridge getEscapeBridge() {
        return escapeBridge;
    }

    public long getShouldStartTime() {
        return shouldStartTime;
    }

    public BrokerPreOnlineService getBrokerPreOnlineService() {
        return brokerPreOnlineService;
    }

    public EndTransactionProcessor getEndTransactionProcessor() {
        return endTransactionProcessor;
    }

    public boolean isScheduleServiceStart() {
        return isScheduleServiceStart;
    }

    public boolean isTransactionCheckServiceStart() {
        return isTransactionCheckServiceStart;
    }

    public ScheduleMessageService getScheduleMessageService() {
        return scheduleMessageService;
    }

    public MessageStore getMessageStoreByBrokerName(String brokerName) {
        if (this.brokerConfig.getBrokerName().equals(brokerName)) {
            return this.getMessageStore();
        }
        return null;
    }

    public BrokerIdentity getBrokerIdentity() {
        if (messageStoreConfig.isEnableDLegerCommitLog()) {
            return new BrokerIdentity(
                brokerConfig.getBrokerClusterName(), brokerConfig.getBrokerName(),
                Integer.parseInt(messageStoreConfig.getdLegerSelfId().substring(1)), brokerConfig.isInBrokerContainer());
        } else {
            return new BrokerIdentity(
                brokerConfig.getBrokerClusterName(), brokerConfig.getBrokerName(),
                brokerConfig.getBrokerId(), brokerConfig.isInBrokerContainer());
        }
    }

    public ReplicasManager getReplicasManager() {
        return replicasManager;
    }

    public void setIsolated(boolean isolated) {
        isIsolated = isolated;
    }

    public boolean isIsolated() {
        return this.isIsolated;
    }
}<|MERGE_RESOLUTION|>--- conflicted
+++ resolved
@@ -719,16 +719,14 @@
                 MessageStorePluginContext context = new MessageStorePluginContext(this, messageStoreConfig, brokerStatsManager, messageArrivingListener);
                 this.messageStore = MessageStoreFactory.build(context, defaultMessageStore);
                 this.messageStore.getDispatcherList().addFirst(new CommitLogDispatcherCalcBitMap(this.brokerConfig, this.consumerFilterManager));
-<<<<<<< HEAD
+                if (this.brokerConfig.isEnableControllerMode()) {
+                    this.replicasManager = new ReplicasManager(this);
+                }
                 if (messageStoreConfig.isTimerWheelEnable()) {
                     this.timerCheckpoint = new TimerCheckpoint(BrokerPathConfigHelper.getTimerCheckPath(messageStoreConfig.getStorePathRootDir()));
                     TimerMetrics timerMetrics = new TimerMetrics(BrokerPathConfigHelper.getTimerMetricsPath(messageStoreConfig.getStorePathRootDir()));
                     this.timerMessageStore = new TimerMessageStore(messageStore, messageStoreConfig, timerCheckpoint, timerMetrics, brokerStatsManager);
                     this.messageStore.setTimerMessageStore(this.timerMessageStore);
-=======
-                if (this.brokerConfig.isEnableControllerMode()) {
-                    this.replicasManager = new ReplicasManager(this);
->>>>>>> 8ccffa7e
                 }
             } catch (IOException e) {
                 result = false;
@@ -1397,13 +1395,12 @@
             this.messageStore.start();
         }
 
-<<<<<<< HEAD
         if (this.timerMessageStore != null) {
             this.timerMessageStore.start();
-=======
+        }
+
         if (this.replicasManager != null) {
             this.replicasManager.start();
->>>>>>> 8ccffa7e
         }
 
         if (remotingServerStartLatch != null) {
